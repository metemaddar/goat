--- conflicted
+++ resolved
@@ -43,25 +43,17 @@
         table_empty = await crud.check_data.table_is_empty(db, table)
 
         # Check if target table exists and is empty
-<<<<<<< HEAD
-        if "Error" in table_empty:
+        if table_empty["Result"] != False and table_empty["Result"] != True:
             print(
                 "[bold red]Error[/bold red]: Target table [bold magenta]%s[/bold magenta] does not exist."
                 % table.__tablename__
             )
             return table_empty
-        elif table_empty["Success"] == False:
+        elif table_empty["Result"] == False:
             print(
                 "[bold red]Error[/bold red]: There is data in table [bold magenta]%s[/bold magenta]. Data will not be uploaded."
                 % table.__tablename__
             )
-=======
-        if table_empty["Result"] != False and table_empty["Result"] != True:
-            print('[bold red]Error[/bold red]: Target table [bold magenta]%s[/bold magenta] does not exist.' % table.__tablename__)
-            return table_empty
-        elif table_empty["Result"] == False:
-            print('[bold red]Error[/bold red]: There is data in table [bold magenta]%s[/bold magenta]. Data will not be uploaded.' % table.__tablename__)
->>>>>>> 2235fd24
             return {"Error": "Table is not empty."}
 
         # Get all rows from source table
