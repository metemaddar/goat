from datetime import datetime
from typing import Optional

from sqlmodel import (
    BigInteger,
    Column,
    DateTime,
    Field,
    ForeignKey,
    Integer,
    SQLModel,
    text,
)


class StudyAreaGridVisualization(SQLModel, table=True):
    __tablename__ = "study_area_grid_visualization"
    __table_args__ = {"schema": "basic"}

    id: Optional[int] = Field(primary_key=True)
    study_area_id: int = Field(
        sa_column=Column(Integer, ForeignKey("basic.study_area.id"), nullable=False, index=True)
    )
    grid_visualization_id: int = Field(
        sa_column=Column(
            BigInteger,
            ForeignKey("basic.grid_visualization.id"),
            nullable=False,
        )
    )


<<<<<<< HEAD
class UserCustomization(SQLModel, table=True):
    __tablename__ = "user_customization"
    __table_args__ = {"schema": "customer"}

    id: Optional[int] = Field(primary_key=True)
    setting: str = Field(sa_column=Column(JSON, nullable=False))
    creation_date: Optional[datetime] = Field(
        sa_column=Column(DateTime, server_default=text("CURRENT_TIMESTAMP"))
    )
    user_id: Optional[int] = Field(
        sa_column=Column(
            Integer, ForeignKey("customer.user.id", ondelete="CASCADE"), nullable=False
        )
    )
    customization_id: Optional[int] = Field(
        sa_column=Column(
            Integer, ForeignKey("customer.customization.id", ondelete="CASCADE"), nullable=False
        )
    )


=======
>>>>>>> 05a87cab
class UserRole(SQLModel, table=True):
    __tablename__ = "user_role"
    __table_args__ = {"schema": "customer"}

    id: Optional[int] = Field(primary_key=True)
    user_id: Optional[int] = Field(default=None, foreign_key="customer.user.id", primary_key=True)
    role_id: Optional[int] = Field(default=None, foreign_key="customer.role.id", primary_key=True)


class UserStudyArea(SQLModel, table=True):
    __tablename__ = "user_study_area"
    __table_args__ = {"schema": "customer"}

    id: Optional[int] = Field(primary_key=True)
    creation_date: Optional[datetime] = Field(
        sa_column=Column(DateTime, server_default=text("CURRENT_TIMESTAMP"))
    )
    user_id: int = Field(
        sa_column=Column(
            Integer, ForeignKey("customer.user.id", ondelete="CASCADE"), nullable=False
        ),
    )
    study_area_id: int = Field(
        sa_column=Column(
            Integer, ForeignKey("basic.study_area.id", ondelete="CASCADE"), nullable=False
        )
    )<|MERGE_RESOLUTION|>--- conflicted
+++ resolved
@@ -30,30 +30,6 @@
     )
 
 
-<<<<<<< HEAD
-class UserCustomization(SQLModel, table=True):
-    __tablename__ = "user_customization"
-    __table_args__ = {"schema": "customer"}
-
-    id: Optional[int] = Field(primary_key=True)
-    setting: str = Field(sa_column=Column(JSON, nullable=False))
-    creation_date: Optional[datetime] = Field(
-        sa_column=Column(DateTime, server_default=text("CURRENT_TIMESTAMP"))
-    )
-    user_id: Optional[int] = Field(
-        sa_column=Column(
-            Integer, ForeignKey("customer.user.id", ondelete="CASCADE"), nullable=False
-        )
-    )
-    customization_id: Optional[int] = Field(
-        sa_column=Column(
-            Integer, ForeignKey("customer.customization.id", ondelete="CASCADE"), nullable=False
-        )
-    )
-
-
-=======
->>>>>>> 05a87cab
 class UserRole(SQLModel, table=True):
     __tablename__ = "user_role"
     __table_args__ = {"schema": "customer"}
