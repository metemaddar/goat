--- conflicted
+++ resolved
@@ -27,11 +27,7 @@
 from .scenario import Scenario
 from .static_layer import StaticLayer
 from .study_area import StudyArea, SubStudyArea
-<<<<<<< HEAD
-from .user import User, UserBase
-=======
 from .user import User, UserBase
 from .layer_library import LayerLibrary, StyleLibrary, LayerSource
 from .opportunity_config import OpportunityDefaultConfig, OpportunityGroup, OpportunityStudyAreaConfig, OpportunityUserConfig
-from .geostore import Geostore
->>>>>>> d5508c86
+from .geostore import Geostore