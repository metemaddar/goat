--- conflicted
+++ resolved
@@ -29,20 +29,9 @@
     
     return "Ok"
 
-<<<<<<< HEAD
 async def create_connectivity_matrices_async(
     current_super_user,
     parameters
 ):
     crud_compute_heatmap = CRUDComputeHeatmap(current_user=current_super_user)
-    await crud_compute_heatmap.compute_connectivity_matrix(**parameters)
-=======
-async def create_connectivity_heatmaps_async(
-    current_super_user,
-    parameters):
-    current_super_user = models.User(**current_super_user)
-    crud_compute_heatmap = CRUDComputeHeatmap(current_user=current_super_user)
-    await crud_compute_heatmap.generate_connectivity_heatmap(**parameters)
-    
-    return "Ok"
->>>>>>> 79964ed5
+    await crud_compute_heatmap.compute_connectivity_matrix(**parameters)