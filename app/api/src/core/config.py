--- conflicted
+++ resolved
@@ -18,17 +18,10 @@
     API_V1_STR: str = "/api/v1"
     CACHE_PATH: str = "/app/src/cache"
     API_SECRET_KEY: str = secrets.token_urlsafe(32)
-<<<<<<< HEAD
-    AWS_ACCESS_KEY_ID: str = ""
-    AWS_SECRET_ACCESS_KEY: str = ""
-    AWS_REGION: str = "eu-central-1"
-    AWS_BUCKET_NAME: str = "plan4better-data"
-=======
     AWS_ACCESS_KEY_ID: Optional[str] = ""
     AWS_SECRET_ACCESS_KEY: Optional[str] = ""
     AWS_REGION: Optional[str] = "eu-central-1"
     AWS_BUCKET_NAME: Optional[str] = "plan4better-data"
->>>>>>> 79d20e8b
     S3_CLIENT: Optional[Any] = None
 
     @validator("S3_CLIENT", pre=True)
@@ -193,12 +186,6 @@
     # path_traveltime_matrices
     TRAVELTIME_MATRICES_PATH: str = "/app/src/cache/traveltime_matrices"
     OPPORTUNITY_MATRICES_PATH: str = "/app/src/cache/opportunity_matrices"
-<<<<<<< HEAD
-    HEATMAP_MULTIPROCESSING_BULK_SIZE = 50
-
-    # Celery config
-    CELERY_BROKER_URL: str
-=======
     ANALYSIS_UNIT_PATH: str = "/app/src/cache/analysis_unit"
     OPPORTUNITY_PATH: str = "/app/src/cache/opportunity"
     
@@ -206,7 +193,6 @@
 
     # Celery config
     CELERY_BROKER_URL: Optional[str] = ""
->>>>>>> 79d20e8b
     CELERY_CONFIG: Optional[dict] = {}
 
     @validator("CELERY_CONFIG", pre=True)
@@ -227,15 +213,7 @@
     @validator("R5_AUTHORIZATION", pre=True)
     def r5_authorization(cls, v: Optional[str], values: Dict[str, Any]) -> Any:
         return f"Basic {v}="
-        
-    OPENROUTESERVICE_API_KEY: Optional[str] = None
-    GEOAPIFY_API_KEY: Optional[str] = None
-    GOOGLE_API_KEY: Optional[str] = None
-    GITHUB_ACCESS_TOKEN: Optional[str] = None
-
-    COMPOSE_PROJECT_NAME: Optional[str] = None
-
-<<<<<<< HEAD
+
     # AWS Client 
     # AWS_BUCKET_NAME: str = None
     # AWS_ACCESS_KEY_ID: str = None
@@ -253,13 +231,13 @@
     #         region_name=values.get("AWS_DEFAULT_REGION")
     #     )
         
-    OPENROUTESERVICE_API_KEY: str = None
-    GEOAPIFY_API_KEY: str = None
-    GOOGLE_API_KEY: str = None
-    GITHUB_ACCESS_TOKEN: str = None
-
-=======
->>>>>>> 79d20e8b
+    OPENROUTESERVICE_API_KEY: Optional[str] = None
+    GEOAPIFY_API_KEY: Optional[str] = None
+    GOOGLE_API_KEY: Optional[str] = None
+    GITHUB_ACCESS_TOKEN: Optional[str] = None
+
+    COMPOSE_PROJECT_NAME: Optional[str] = None
+
     class Config:
         case_sensitive = True
 
