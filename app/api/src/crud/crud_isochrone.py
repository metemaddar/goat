--- conflicted
+++ resolved
@@ -371,11 +371,7 @@
 
         # == Walking and cycling isochrone ==
         if obj_in.mode.value in [IsochroneMode.WALKING.value, IsochroneMode.CYCLING.value]:
-<<<<<<< HEAD
-            network, starting_ids = self.read_network(
-=======
-            network, starting_ids, starting_point_geom = await self.read_network(
->>>>>>> 32c0800b
+            network, starting_ids, starting_point_geom = self.read_network(
                 db, obj_in, current_user, isochrone_type
             )
             network = network.iloc[1:, :]
