import io
import json
import os
import shutil
import uuid
from errno import ELOOP
from typing import Any

import numpy as np
import pandas as pd
import requests
from fastapi import Response
from fastapi.encoders import jsonable_encoder
from fastapi.responses import StreamingResponse
from geojson import FeatureCollection
from geopandas import GeoDataFrame, GeoSeries
from geopandas.io.sql import read_postgis
from pandas.io.sql import read_sql
from pyproj import Transformer
from shapely.geometry import MultiPolygon, Point, Polygon, shape
from shapely.ops import unary_union
from sqlalchemy import intersect
from sqlalchemy.ext.asyncio.session import AsyncSession
from sqlalchemy.sql import text
from urllib3 import HTTPResponse

from src.core.config import settings
from src.core.isochrone import compute_isochrone
from src.crud.base import CRUDBase
from src.db import models
from src.db.session import legacy_engine
from src.exts.cpp.bind import isochrone as isochrone_cpp
from src.jsoline import jsolines
from src.resources.enums import IsochroneExportType, IsochroneTypes
from src.schemas.isochrone import (
    IsochroneDTO,
    IsochroneMode,
    IsochroneMulti,
    IsochroneMultiRegionType,
    IsochroneSingle,
    IsochroneStartingPointCoord,
    IsochroneTypeEnum,
    IsochroneMultiRegionType
)
from src.utils import (
    compute_single_value_surface,
    decode_r5_grid,
    delete_dir,
    encode_r5_grid,
    group_opportunities_single_isochrone,
)


class CRUDIsochroneCalculation(
    CRUDBase[models.IsochroneCalculation, models.IsochroneCalculation, models.IsochroneCalculation]
):
    pass


isochrone_calculation = CRUDIsochroneCalculation(models.IsochroneCalculation)


class CRUDIsochroneFeature(
    CRUDBase[models.IsochroneFeature, models.IsochroneFeature, models.IsochroneFeature]
):
    pass


isochrone_feature = CRUDIsochroneCalculation(models.IsochroneFeature)


class CRUDIsochrone:
    async def read_network(self, db, obj_in: IsochroneDTO, current_user) -> Any:
        isochrone_type = None
        if len(obj_in.starting_point.input) == 1 and isinstance(
            obj_in.starting_point.input[0], IsochroneStartingPointCoord
        ):
            isochrone_type = IsochroneTypeEnum.single.value
        else:
            isochrone_type = IsochroneTypeEnum.multi.value

        if isochrone_type == IsochroneTypeEnum.single.value:
            sql_text = f"""SELECT id, source, target, cost, reverse_cost, coordinates_3857 as geom, length_3857 AS length, starting_ids, starting_geoms
            FROM basic.fetch_network_routing(ARRAY[:x],ARRAY[:y], :max_cutoff, :speed, :modus, :scenario_id, :routing_profile)
            """
        elif isochrone_type == IsochroneTypeEnum.multi.value:
            sql_text = f"""SELECT id, source, target, cost, reverse_cost, coordinates_3857 as geom, length_3857 AS length, starting_ids, starting_geoms
            FROM basic.fetch_network_routing_multi(:x,:y, :max_cutoff, :speed, :modus, :scenario_id, :routing_profile)
            """
        # elif calculation_type == IsochroneTypeEnum.heatmap:
        #     sql_text = f"""SELECT id, source, target, cost, reverse_cost, coordinates_3857 as geom, length_3857 AS length, starting_ids, starting_geoms
        #     FROM basic.fetch_network_routing_heatmap(:x,:y, :max_cutoff, :speed, :modus, :scenario_id, :routing_profile)
        #     """

        read_network_sql = text(sql_text)
        routing_profile = None
        if obj_in.mode.value == IsochroneMode.WALKING.value:
            routing_profile = obj_in.mode.value + "_" + obj_in.settings.walking_profile.value

        if obj_in.mode.value == IsochroneMode.CYCLING.value:
            routing_profile = obj_in.mode.value + "_" + obj_in.settings.walking_profile.value

        x = y = None
        if isochrone_type == IsochroneTypeEnum.multi.value:
            if isinstance(obj_in.starting_point.input[0], IsochroneStartingPointCoord):
                x = [point.lon for point in obj_in.startiong_point.input]
                y = [point.lat for point in obj_in.startiong_point.input]
            else:
                starting_points = await self.starting_points_opportunities(
                    current_user, db, obj_in
                )
                x = starting_points[0][0]
                y = starting_points[0][1]
        else:
            x = obj_in.starting_point.input[0].lon
            y = obj_in.starting_point.input[0].lat

        edges_network = read_sql(
            read_network_sql,
            legacy_engine,
            params={
                "x": x,
                "y": y,
                "max_cutoff": obj_in.settings.travel_time * 60,  # in seconds
                "speed": obj_in.settings.speed,
                "modus": obj_in.scenario.modus.value,
                "scenario_id": obj_in.scenario.id,
                "routing_profile": routing_profile,
            },
        )
        starting_id = edges_network.iloc[0].starting_ids
        if len(obj_in.starting_point.input) == 1:
            starting_point_geom = str(
                GeoDataFrame(
                    {"geometry": Point(edges_network.iloc[-1:]["geom"].values[0][0])},
                    crs="EPSG:3857",
                    index=[0],
                )
                .to_crs("EPSG:4326")
                .to_wkt()["geometry"]
                .iloc[0]
            )
        else:
            starting_point_geom = str(edges_network["starting_geoms"].iloc[0])

        edges_network = edges_network.drop(["starting_ids", "starting_geoms"], axis=1)
        obj_starting_point = models.IsochroneCalculation(
            calculation_type=isochrone_type,
            user_id=current_user.id,
            scenario_id=None if obj_in.scenario.id == 0 else obj_in.scenario.id,
            starting_point=starting_point_geom,
            routing_profile=routing_profile,
            speed=obj_in.settings.speed * 3.6,  # in km/h
            modus=obj_in.scenario.modus.value,
            parent_id=None,
        )

        db.add(obj_starting_point)
        await db.commit()
        await db.refresh(obj_starting_point)

        # return edges_network and obj_starting_point
        edges_network.astype(
            {
                "id": np.int64,
                "source": np.int64,
                "target": np.int64,
                "cost": np.double,
                "reverse_cost": np.double,
                "length": np.double,
            }
        )
        return edges_network, starting_id

    async def export_isochrone(
        self,
        db: AsyncSession,
        *,
        current_user,
        return_type,
        geojson_dictionary: dict,
    ) -> Any:

        features = geojson_dictionary["features"]
        # Remove the payload and set to true to use it later
        geojson_dictionary = True
        for _data in features:
            # Shape the geometries
            _data["geometry"] = shape(_data["geometry"])
        gdf = GeoDataFrame(features).set_geometry("geometry")
        # Translate the properties to columns
        properties = list(features[0]["properties"].keys())
        properties.remove("reached_opportunities")
        for property_ in properties:
            gdf[property_] = str(gdf["properties"][0][property_])

        reached_opportunities = features[0]["properties"]["reached_opportunities"].keys()
        for oportunity in reached_opportunities:
            gdf[oportunity] = str(gdf["properties"][0]["reached_opportunities"][oportunity])
        gdf = gdf.drop(["properties"], axis=1)
        # Preliminary fix for tranlation POIs categories
        ########################################################################################################################
        if current_user.language_preference == "de":
            with open("/app/src/resources/poi_de.json") as json_file:
                translation_dict = json.load(json_file)
        else:
            with open("/app/src/resources/poi_en.json") as json_file:
                translation_dict = json.load(json_file)
        updated_columns = []
        for column in gdf.columns:
            if column in translation_dict:
                updated_columns.append(translation_dict[column])
            else:
                updated_columns.append(column)
        gdf.columns = updated_columns
        ########################################################################################################################

        defined_uuid = uuid.uuid4().hex
        file_name = "isochrone_export"
        file_dir = f"/tmp/{defined_uuid}"

        os.makedirs(file_dir + "/export")
        os.chdir(file_dir + "/export")

        if return_type == IsochroneExportType.geojson:
            gdf.to_file(
                file_name + "." + IsochroneExportType.geojson.name,
                driver=IsochroneExportType.geojson.value,
            )
        elif return_type == IsochroneExportType.shp:
            gdf.to_file(
                file_name + "." + IsochroneExportType.shp.name,
                driver=IsochroneExportType.shp.value,
                encoding="utf-8",
            )
        elif return_type == IsochroneExportType.xlsx:
            gdf = gdf.drop(["geometry"], axis=1)
            writer = pd.ExcelWriter(
                file_name + "." + IsochroneExportType.xlsx.name, engine="xlsxwriter"
            )
            gdf_transposed = gdf.transpose()
            gdf_transposed.columns = [
                translation_dict["attributes"] for c in list(gdf[translation_dict["traveltime"]])
            ]
            gdf_transposed[1:].to_excel(writer, sheet_name="Results")
            workbook = writer.book
            worksheet = writer.sheets["Results"]
            worksheet.set_column(0, 0, 35, None)
            worksheet.set_column(1, gdf.shape[0], 25, None)
            writer.save()

        os.chdir(file_dir)
        shutil.make_archive(file_name, "zip", file_dir + "/export")

        with open(file_name + ".zip", "rb") as f:
            data = f.read()

        delete_dir(file_dir)
        response = StreamingResponse(io.BytesIO(data), media_type="application/zip")
        response.headers["Content-Disposition"] = "attachment; filename={}".format(
            file_name + ".zip"
        )
        return response

<<<<<<< HEAD
    # ===================================
    # ===================================
    async def __read_network(self, db, obj_in: IsochroneDTO) -> Any:
        isochrone_type = None
        if len(obj_in.starting_point.input) == 1:
            isochrone_type = IsochroneTypeEnum.single.value
        elif len(obj_in.starting_point.input) > 1:
            isochrone_type = IsochroneTypeEnum.multi.value
        else:
            raise Exception("Unknown calculation type")

        if isochrone_type == IsochroneTypeEnum.single.value:
            sql_text = f"""SELECT id, source, target, cost, reverse_cost, coordinates_3857 as geom, length_3857 AS length, starting_ids, starting_geoms
            FROM basic.fetch_network_routing(ARRAY[:x],ARRAY[:y], :max_cutoff, :speed, :modus, :scenario_id, :routing_profile)
            """
        elif isochrone_type == IsochroneTypeEnum.multi.value:
            sql_text = f"""SELECT id, source, target, cost, reverse_cost, coordinates_3857 as geom, length_3857 AS length, starting_ids, starting_geoms
            FROM basic.fetch_network_routing_multi(:x,:y, :max_cutoff, :speed, :modus, :scenario_id, :routing_profile)
            """
        # elif calculation_type == IsochroneTypeEnum.heatmap:
        #     sql_text = f"""SELECT id, source, target, cost, reverse_cost, coordinates_3857 as geom, length_3857 AS length, starting_ids, starting_geoms
        #     FROM basic.fetch_network_routing_heatmap(:x,:y, :max_cutoff, :speed, :modus, :scenario_id, :routing_profile)
        #     """

        read_network_sql = text(sql_text)
        routing_profile = None
        if obj_in.mode.value == IsochroneMode.WALKING.value:
            routing_profile = obj_in.mode.value + "_" + obj_in.settings.walking_profile.value

        if obj_in.mode.value == IsochroneMode.CYCLING.value:
            routing_profile = obj_in.mode.value + "_" + obj_in.settings.walking_profile.value

        edges_network = read_sql(
            read_network_sql,
            legacy_engine,
            params={
                "x": obj_in.starting_point.input[0].lon,
                "y": obj_in.starting_point.input[0].lat,
                "max_cutoff": obj_in.settings.travel_time * 60,  # in seconds
                "speed": obj_in.settings.speed,
                "modus": obj_in.scenario.modus.value,
                "scenario_id": obj_in.scenario.id,
                "routing_profile": routing_profile,
            },
        )
        starting_id = edges_network.iloc[0].starting_ids
        if len(obj_in.starting_point.input) == 1:
            starting_point_geom = str(
                GeoDataFrame(
                    {"geometry": Point(edges_network.iloc[-1:]["geom"].values[0][0])},
                    crs="EPSG:3857",
                    index=[0],
                )
                .to_crs("EPSG:4326")
                .to_wkt()["geometry"]
                .iloc[0]
            )
        else:
            starting_point_geom = str(edges_network["starting_geoms"].iloc[0])

        edges_network = edges_network.drop(["starting_ids", "starting_geoms"], axis=1)
        # obj_starting_point = models.IsochroneCalculation(
        #     calculation_type=isochrone_type,
        #     user_id=obj_in.user_id,
        #     scenario_id=None if obj_in.scenario.id == 0 else obj_in.scenario.id,
        #     starting_point=starting_point_geom,
        #     routing_profile=routing_profile,
        #     speed=obj_in.settings.speed,
        #     modus=obj_in.scenario.modus.value,
        #     parent_id=None,
        # )

        # db.add(obj_starting_point)
        # await db.commit()
        # await db.refresh(obj_starting_point)
        edges_network.astype(
            {
                "id": np.int64,
                "source": np.int64,
                "target": np.int64,
                "cost": np.double,
                "reverse_cost": np.double,
                "length": np.double,
            }
        )
        return edges_network, starting_id

    async def get_max_isochrone_shape(self, grid_decoded, max_time):
=======
    async def intersect_opportunity_single(self, grid_decoded, max_time) -> Any:
>>>>>>> 2bcc4d71
        """
        Gets the isochrone with the highest travel time for opportunity intersect.
        """
        single_value_surface = compute_single_value_surface(
            grid_decoded["width"],
            grid_decoded["height"],
            grid_decoded["depth"],
            grid_decoded["data"],
            50,
        )
        grid_decoded["surface"] = single_value_surface
        isochrone_multipolygon_coordinates = jsolines(
            grid_decoded["surface"],
            grid_decoded["width"],
            grid_decoded["height"],
            grid_decoded["west"],
            grid_decoded["north"],
            grid_decoded["zoom"],
            max_time,
        )
        multipolygon_shape = shape(
            {"type": "MultiPolygon", "coordinates": isochrone_multipolygon_coordinates}
        )
        return multipolygon_shape

    async def get_opportunities_multi_isochrone(self, grid_decoded, max_time, region_type: IsochroneMultiRegionType) -> Any:
        """
        Get opportunities (population) for multiple isochrones
        """
        max_isochrone_geom = await self.get_max_isochrone_shape(grid_decoded, max_time)
        max_isochrone_wkt = max_isochrone_geom.wkt

        if region_type == IsochroneMultiRegionType.STUDY_AREA:
            get_study_area_population = f"""SELECT * FROM basic.reachable_population_study_area(2,'default', ARRAY[17,24,26])"""

    async def get_opportunities_single_isochrone(self, grid_decoded, isochrone_obj, current_user) -> Any:
        """
        Get opportunities (population+POIs) for single isochrone
        """

        max_time = isochrone_obj.settings.travel_time 
        modus = isochrone_obj.scenario.modus.value
        scenario_id = isochrone_obj.scenario.id
        active_data_upload_ids = current_user.active_data_upload_ids
        max_isochrone_geom = await self.get_max_isochrone_shape(grid_decoded, max_time)
        max_isochrone_wkt = max_isochrone_geom.wkt

        get_population_sum_query = f"""
            SELECT * 
            FROM basic.get_population_sum(
                {current_user.id}, 
                '{modus}', 
                ST_GeomFromText('{max_isochrone_wkt}', 4326), 
                {grid_decoded["zoom"]},
                {scenario_id}
        )"""
        get_poi_one_entrance_sum_query = f"""
            SELECT * 
            FROM basic.get_poi_one_entrance_sum(
                {current_user.id}, 
                '{modus}', 
                ST_GeomFromText('{max_isochrone_wkt}', 4326), 
                {grid_decoded["zoom"]},
                {scenario_id},
                ARRAY{active_data_upload_ids}
            )
        """
        get_poi_more_entrance_sum_query = f"""
            SELECT * 
            FROM basic.get_poi_more_entrance_sum(
                {current_user.id}, 
                '{modus}', 
                ST_GeomFromText('{max_isochrone_wkt}', 4326), 
                {grid_decoded["zoom"]},
                {scenario_id},
                ARRAY{active_data_upload_ids}
            )
        """
        get_aoi_query = f"""
            SELECT category, ST_AREA(geom::geography)::integer AS area, geom 
            FROM basic.aoi a 
            WHERE ST_Intersects(a.geom, ST_GeomFromText('{max_isochrone_wkt}', 4326))
        """

        get_population_sum = read_sql(
            get_population_sum_query,
            legacy_engine,
        )
        get_poi_one_entrance_sum = read_sql(
            get_poi_one_entrance_sum_query,
            legacy_engine,
        )
        get_poi_more_entrance_sum = read_sql(
            get_poi_more_entrance_sum_query,
            legacy_engine,
        )
        get_aoi = read_sql(get_aoi_query, legacy_engine)
        ##-- FIND AMENITY COUNT FOR EACH GRID CELL --##
        get_population_sum_pixel = np.array(get_population_sum["pixel"].tolist())
        get_population_sum_population = get_population_sum["population"].to_numpy()
        get_poi_one_entrance_sum_pixel = np.array(get_poi_one_entrance_sum["pixel"].tolist())
        get_poi_one_entrance_sum_category = np.unique(
            get_poi_one_entrance_sum["category"], return_inverse=True
        )
        get_poi_one_entrance_sum_cnt = get_poi_one_entrance_sum["cnt"].to_numpy()
        get_poi_more_entrance_sum_pixel = np.array(get_poi_more_entrance_sum["pixel"].tolist())
        get_poi_more_entrance_sum_category = np.unique(
            get_poi_more_entrance_sum["category"], return_inverse=True
        )
        # fill null values with a string to avoid errors
        get_poi_more_entrance_sum["name"].fillna("_", inplace=True)
        get_poi_more_entrance_sum_name = np.unique(
            get_poi_more_entrance_sum["name"], return_inverse=True
        )
        get_poi_more_entrance_sum_cnt = get_poi_more_entrance_sum["cnt"].to_numpy()
        amenity_grid_count = group_opportunities_single_isochrone(
            grid_decoded["west"],
            grid_decoded["north"],
            grid_decoded["width"],
            grid_decoded["surface"],
            get_population_sum_pixel,
            get_population_sum_population,
            get_poi_one_entrance_sum_pixel,
            get_poi_one_entrance_sum_category[1],
            get_poi_one_entrance_sum_cnt,
            get_poi_more_entrance_sum_pixel,
            get_poi_more_entrance_sum_category[1],
            get_poi_more_entrance_sum_name[1],
            get_poi_more_entrance_sum_cnt,
            max_time,
        )
        amenity_count = {"population": amenity_grid_count[0].tolist()}
        # poi one entrance
        for i in amenity_grid_count[1]:
            index = np.where(get_poi_one_entrance_sum_category[1] == amenity_grid_count[1][i])[0]
            value = get_poi_one_entrance_sum["category"][index[0]]
            amenity_count[value] = amenity_grid_count[2][i].tolist()
        # poi more entrances
        for i in amenity_grid_count[3]:
            index = np.where(get_poi_more_entrance_sum_category[1] == amenity_grid_count[3][i])[0]
            value = get_poi_more_entrance_sum["category"][index[0]]
            amenity_count[value] = amenity_grid_count[4][i].tolist()

        ##-- ADD AMENITY TO GRID DECODED --##
        grid_decoded["accessibility"] = amenity_count

        return grid_decoded

    async def count_opportunity(self, db: AsyncSession, *, obj_in) -> dict:
        """
        Count opportunities for each study area or geometry
        """
        obj_in_data = jsonable_encoder(obj_in)
        obj_in_data["speed"] = obj_in_data["speed"] / 3.6
        sql = text(
            """SELECT count_pois
            FROM basic.count_pois_multi_isochrones(:user_id,:modus,:minutes,:speed,:region_type,:region,:amenities,:scenario_id,:active_upload_ids)"""
        )
        result = await db.execute(sql, obj_in_data)
        return result.fetchall()[0][0]

<<<<<<< HEAD
    async def calculate(self, db: AsyncSession, obj_in: IsochroneDTO, current_user: models.User) -> Any:
        """
        Calculate the isochrone for a given location and time
=======
    async def starting_points_opportunities(
        self, current_user, db: AsyncSession, obj_in: IsochroneDTO
    ) -> Any:
        obj_in_data = {
            "user_id": current_user.id,
            "modus": obj_in.scenario.modus.value,
            "minutes": obj_in.settings.travel_time,
            "speed": obj_in.settings.speed,
            "amenities": obj_in.starting_point.input,
            "scenario_id": obj_in.scenario.id,
            "active_upload_ids": current_user.active_data_upload_ids,
            "region_geom": None,
            "study_area_ids": None,
        }
        if obj_in.starting_point.region_type.value == IsochroneMultiRegionType.STUDY_AREA.value:
            obj_in_data["study_area_ids"] = [
                int(study_area_id) for study_area_id in obj_in.starting_point.region
            ]
        elif obj_in.starting_point.region_type.value == IsochroneMultiRegionType.DRAW.value:
            obj_in_data["region_geom"] = obj_in.starting_point.region

        sql_starting_points = text(
            """SELECT x, y 
        FROM basic.starting_points_multi_isochrones(:user_id, :modus, :minutes, :speed, :amenities, :scenario_id, :active_upload_ids, :region_geom, :study_area_ids)"""
        )
        starting_points = await db.execute(sql_starting_points, obj_in_data)
        starting_points = starting_points.fetchall()
        return starting_points

    async def calculate(self, db: AsyncSession, obj_in: IsochroneDTO, current_user) -> Any:
>>>>>>> 2bcc4d71
        """
        result = None
        if obj_in.mode.value in [IsochroneMode.WALKING.value, IsochroneMode.CYCLING.value]:
            network, starting_ids = await self.read_network(db, obj_in, current_user)
            grid = compute_isochrone(
                network, starting_ids, obj_in.settings.travel_time, obj_in.output.resolution
            )
<<<<<<< HEAD
            # === Amenity Intersect ===#
            grid_decoded = await self.get_opportunities_single_isochrone(
                grid, obj_in, current_user
=======
            grid_decoded = await self.intersect_opportunity_single(
                grid, obj_in.settings.travel_time
>>>>>>> 2bcc4d71
            )
            grid_encoded = encode_r5_grid(grid)
            result = Response(bytes(grid_encoded))
        else:
            payload = {
                "accessModes": obj_in.settings.access_mode.value.upper(),
                "transitModes": ",".join(x.value.upper() for x in obj_in.settings.transit_modes),
                "bikeSpeed": obj_in.settings.bike_speed,
                "walkSpeed": obj_in.settings.walk_speed,
                "bikeTrafficStress": obj_in.settings.bike_traffic_stress,
                "date": obj_in.settings.departure_date,
                "fromTime": obj_in.settings.from_time,
                "toTime": obj_in.settings.to_time,
                "maxTripDurationMinutes": obj_in.settings.travel_time,  # TODO: Fix this
                "decayFunction": obj_in.settings.decay_function,
                "destinationPointSetIds": [],
                "directModes": obj_in.settings.access_mode.value.upper(),
                "egressModes": obj_in.settings.egress_mode.value.upper(),
                "fromLat": obj_in.starting_point.input[0].lat,
                "fromLon": obj_in.starting_point.input[0].lon,
                "zoom": obj_in.output.resolution,
                "maxBikeTime": obj_in.settings.max_bike_time,
                "maxRides": obj_in.settings.max_rides,
                "maxWalkTime": obj_in.settings.max_walk_time,
                "monteCarloDraws": obj_in.settings.monte_carlo_draws,
                "percentiles": obj_in.settings.percentiles,
                "variantIndex": -1,
                "workerVersion": "v6.4",
            }
            # TODO: Get the project id and bbox from study area.
            payload["projectId"] = "6294f0ae0cfee1c6747d696c"
            payload["bounds"] = {
                "north": 48.2905,
                "south": 47.99727,
                "east": 11.94489,
                "west": 11.31592,
            }
            response = requests.post(
                settings.R5_API_URL + "/analysis",
                json=payload,
            )
            grid_decoded = decode_r5_grid(response.content)
<<<<<<< HEAD
            # === Amenity Intersect and Encode ===#
            grid_decoded = await self.get_opportunities_single_isochrone(grid_decoded, 120)
=======
            grid_decoded = await self.intersect_opportunity_single(grid_decoded, 120)
>>>>>>> 2bcc4d71
            grid_encoded = encode_r5_grid(grid_decoded)
            result = Response(bytes(grid_encoded))
        return result


isochrone = CRUDIsochrone()<|MERGE_RESOLUTION|>--- conflicted
+++ resolved
@@ -262,98 +262,8 @@
         )
         return response
 
-<<<<<<< HEAD
-    # ===================================
-    # ===================================
-    async def __read_network(self, db, obj_in: IsochroneDTO) -> Any:
-        isochrone_type = None
-        if len(obj_in.starting_point.input) == 1:
-            isochrone_type = IsochroneTypeEnum.single.value
-        elif len(obj_in.starting_point.input) > 1:
-            isochrone_type = IsochroneTypeEnum.multi.value
-        else:
-            raise Exception("Unknown calculation type")
-
-        if isochrone_type == IsochroneTypeEnum.single.value:
-            sql_text = f"""SELECT id, source, target, cost, reverse_cost, coordinates_3857 as geom, length_3857 AS length, starting_ids, starting_geoms
-            FROM basic.fetch_network_routing(ARRAY[:x],ARRAY[:y], :max_cutoff, :speed, :modus, :scenario_id, :routing_profile)
-            """
-        elif isochrone_type == IsochroneTypeEnum.multi.value:
-            sql_text = f"""SELECT id, source, target, cost, reverse_cost, coordinates_3857 as geom, length_3857 AS length, starting_ids, starting_geoms
-            FROM basic.fetch_network_routing_multi(:x,:y, :max_cutoff, :speed, :modus, :scenario_id, :routing_profile)
-            """
-        # elif calculation_type == IsochroneTypeEnum.heatmap:
-        #     sql_text = f"""SELECT id, source, target, cost, reverse_cost, coordinates_3857 as geom, length_3857 AS length, starting_ids, starting_geoms
-        #     FROM basic.fetch_network_routing_heatmap(:x,:y, :max_cutoff, :speed, :modus, :scenario_id, :routing_profile)
-        #     """
-
-        read_network_sql = text(sql_text)
-        routing_profile = None
-        if obj_in.mode.value == IsochroneMode.WALKING.value:
-            routing_profile = obj_in.mode.value + "_" + obj_in.settings.walking_profile.value
-
-        if obj_in.mode.value == IsochroneMode.CYCLING.value:
-            routing_profile = obj_in.mode.value + "_" + obj_in.settings.walking_profile.value
-
-        edges_network = read_sql(
-            read_network_sql,
-            legacy_engine,
-            params={
-                "x": obj_in.starting_point.input[0].lon,
-                "y": obj_in.starting_point.input[0].lat,
-                "max_cutoff": obj_in.settings.travel_time * 60,  # in seconds
-                "speed": obj_in.settings.speed,
-                "modus": obj_in.scenario.modus.value,
-                "scenario_id": obj_in.scenario.id,
-                "routing_profile": routing_profile,
-            },
-        )
-        starting_id = edges_network.iloc[0].starting_ids
-        if len(obj_in.starting_point.input) == 1:
-            starting_point_geom = str(
-                GeoDataFrame(
-                    {"geometry": Point(edges_network.iloc[-1:]["geom"].values[0][0])},
-                    crs="EPSG:3857",
-                    index=[0],
-                )
-                .to_crs("EPSG:4326")
-                .to_wkt()["geometry"]
-                .iloc[0]
-            )
-        else:
-            starting_point_geom = str(edges_network["starting_geoms"].iloc[0])
-
-        edges_network = edges_network.drop(["starting_ids", "starting_geoms"], axis=1)
-        # obj_starting_point = models.IsochroneCalculation(
-        #     calculation_type=isochrone_type,
-        #     user_id=obj_in.user_id,
-        #     scenario_id=None if obj_in.scenario.id == 0 else obj_in.scenario.id,
-        #     starting_point=starting_point_geom,
-        #     routing_profile=routing_profile,
-        #     speed=obj_in.settings.speed,
-        #     modus=obj_in.scenario.modus.value,
-        #     parent_id=None,
-        # )
-
-        # db.add(obj_starting_point)
-        # await db.commit()
-        # await db.refresh(obj_starting_point)
-        edges_network.astype(
-            {
-                "id": np.int64,
-                "source": np.int64,
-                "target": np.int64,
-                "cost": np.double,
-                "reverse_cost": np.double,
-                "length": np.double,
-            }
-        )
-        return edges_network, starting_id
-
+   
     async def get_max_isochrone_shape(self, grid_decoded, max_time):
-=======
-    async def intersect_opportunity_single(self, grid_decoded, max_time) -> Any:
->>>>>>> 2bcc4d71
         """
         Gets the isochrone with the highest travel time for opportunity intersect.
         """
@@ -379,15 +289,23 @@
         )
         return multipolygon_shape
 
-    async def get_opportunities_multi_isochrone(self, grid_decoded, max_time, region_type: IsochroneMultiRegionType) -> Any:
+    async def get_opportunities_multi_isochrone(self, grid_decoded, isochrone_obj, current_user) -> Any:
         """
         Get opportunities (population) for multiple isochrones
         """
+        max_time = isochrone_obj.settings.travel_time 
+        modus = isochrone_obj.scenario.modus.value
+        scenario_id = isochrone_obj.scenario.id
+
+        
         max_isochrone_geom = await self.get_max_isochrone_shape(grid_decoded, max_time)
         max_isochrone_wkt = max_isochrone_geom.wkt
 
-        if region_type == IsochroneMultiRegionType.STUDY_AREA:
-            get_study_area_population = f"""SELECT * FROM basic.reachable_population_study_area(2,'default', ARRAY[17,24,26])"""
+        if isochrone_obj.scenario.region_type.value == IsochroneMultiRegionType.STUDY_AREA:
+            get_study_area_population = f"""
+                SELECT * 
+                FROM basic.reachable_population_study_area({scenario_id},'{modus}', ARRAY{isochrone_obj})
+            """
 
     async def get_opportunities_single_isochrone(self, grid_decoded, isochrone_obj, current_user) -> Any:
         """
@@ -451,6 +369,8 @@
             legacy_engine,
         )
         get_aoi = read_sql(get_aoi_query, legacy_engine)
+        # TODO: Get intersection of AOI and isochrone
+
         ##-- FIND AMENITY COUNT FOR EACH GRID CELL --##
         get_population_sum_pixel = np.array(get_population_sum["pixel"].tolist())
         get_population_sum_population = get_population_sum["population"].to_numpy()
@@ -515,11 +435,6 @@
         result = await db.execute(sql, obj_in_data)
         return result.fetchall()[0][0]
 
-<<<<<<< HEAD
-    async def calculate(self, db: AsyncSession, obj_in: IsochroneDTO, current_user: models.User) -> Any:
-        """
-        Calculate the isochrone for a given location and time
-=======
     async def starting_points_opportunities(
         self, current_user, db: AsyncSession, obj_in: IsochroneDTO
     ) -> Any:
@@ -548,9 +463,10 @@
         starting_points = await db.execute(sql_starting_points, obj_in_data)
         starting_points = starting_points.fetchall()
         return starting_points
-
-    async def calculate(self, db: AsyncSession, obj_in: IsochroneDTO, current_user) -> Any:
->>>>>>> 2bcc4d71
+    
+    async def calculate(self, db: AsyncSession, obj_in: IsochroneDTO, current_user: models.User) -> Any:
+        """
+        Calculate the isochrone for a given location and time
         """
         result = None
         if obj_in.mode.value in [IsochroneMode.WALKING.value, IsochroneMode.CYCLING.value]:
@@ -558,14 +474,9 @@
             grid = compute_isochrone(
                 network, starting_ids, obj_in.settings.travel_time, obj_in.output.resolution
             )
-<<<<<<< HEAD
             # === Amenity Intersect ===#
             grid_decoded = await self.get_opportunities_single_isochrone(
                 grid, obj_in, current_user
-=======
-            grid_decoded = await self.intersect_opportunity_single(
-                grid, obj_in.settings.travel_time
->>>>>>> 2bcc4d71
             )
             grid_encoded = encode_r5_grid(grid)
             result = Response(bytes(grid_encoded))
@@ -608,12 +519,8 @@
                 json=payload,
             )
             grid_decoded = decode_r5_grid(response.content)
-<<<<<<< HEAD
             # === Amenity Intersect and Encode ===#
             grid_decoded = await self.get_opportunities_single_isochrone(grid_decoded, 120)
-=======
-            grid_decoded = await self.intersect_opportunity_single(grid_decoded, 120)
->>>>>>> 2bcc4d71
             grid_encoded = encode_r5_grid(grid_decoded)
             result = Response(bytes(grid_encoded))
         return result
