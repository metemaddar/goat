import io
import json
import os
import shutil
import uuid
from errno import ELOOP
from typing import Any

import numpy as np
import pandas as pd
import requests
from fastapi import Response
from fastapi.encoders import jsonable_encoder
from fastapi.responses import StreamingResponse
from geojson import FeatureCollection
from geopandas import GeoDataFrame, GeoSeries
from geopandas.io.sql import read_postgis
from pandas.io.sql import read_sql
from pyproj import Transformer
from shapely.geometry import MultiPolygon, Point, Polygon, shape
from shapely.ops import unary_union
from sqlalchemy import intersect
from sqlalchemy.ext.asyncio.session import AsyncSession
from sqlalchemy.sql import text
from urllib3 import HTTPResponse

from src.core.config import settings
from src.core.isochrone import compute_isochrone
from src.crud.base import CRUDBase
from src.db import models
from src.db.session import legacy_engine
from src.exts.cpp.bind import isochrone as isochrone_cpp
from src.jsoline import jsolines
from src.resources.enums import IsochroneExportType, IsochroneTypes
from src.schemas.isochrone import (
    IsochroneDTO,
    IsochroneMode,
    IsochroneMulti,
    IsochroneMultiRegionType,
    IsochroneSingle,
    IsochroneStartingPointCoord,
    IsochroneTypeEnum,
)
from src.utils import (
    compute_single_value_surface,
    decode_r5_grid,
    delete_dir,
    encode_r5_grid,
    group_opportunities_single_isochrone,
    group_opportunities_multi_isochrone
)


class CRUDIsochroneCalculation(
    CRUDBase[models.IsochroneCalculation, models.IsochroneCalculation, models.IsochroneCalculation]
):
    pass


isochrone_calculation = CRUDIsochroneCalculation(models.IsochroneCalculation)


class CRUDIsochroneFeature(
    CRUDBase[models.IsochroneFeature, models.IsochroneFeature, models.IsochroneFeature]
):
    pass


isochrone_feature = CRUDIsochroneCalculation(models.IsochroneFeature)


class CRUDIsochrone:
    async def read_network(self, db, obj_in: IsochroneDTO, current_user) -> Any:
        isochrone_type = None
        if len(obj_in.starting_point.input) == 1 and isinstance(
            obj_in.starting_point.input[0], IsochroneStartingPointCoord
        ):
            isochrone_type = IsochroneTypeEnum.single.value
        else:
            isochrone_type = IsochroneTypeEnum.multi.value

        if isochrone_type == IsochroneTypeEnum.single.value:
            sql_text = f"""SELECT id, source, target, cost, reverse_cost, coordinates_3857 as geom, length_3857 AS length, starting_ids, starting_geoms
            FROM basic.fetch_network_routing(ARRAY[:x],ARRAY[:y], :max_cutoff, :speed, :modus, :scenario_id, :routing_profile)
            """
        elif isochrone_type == IsochroneTypeEnum.multi.value:
            sql_text = f"""SELECT id, source, target, cost, reverse_cost, coordinates_3857 as geom, length_3857 AS length, starting_ids, starting_geoms
            FROM basic.fetch_network_routing_multi(:x,:y, :max_cutoff, :speed, :modus, :scenario_id, :routing_profile)
            """
        # elif calculation_type == IsochroneTypeEnum.heatmap:
        #     sql_text = f"""SELECT id, source, target, cost, reverse_cost, coordinates_3857 as geom, length_3857 AS length, starting_ids, starting_geoms
        #     FROM basic.fetch_network_routing_heatmap(:x,:y, :max_cutoff, :speed, :modus, :scenario_id, :routing_profile)
        #     """

        read_network_sql = text(sql_text)
        routing_profile = None
        if obj_in.mode.value == IsochroneMode.WALKING.value:
            routing_profile = obj_in.mode.value + "_" + obj_in.settings.walking_profile.value

        if obj_in.mode.value == IsochroneMode.CYCLING.value:
            routing_profile = obj_in.mode.value + "_" + obj_in.settings.walking_profile.value

        x = y = None
        if isochrone_type == IsochroneTypeEnum.multi.value:
            if isinstance(obj_in.starting_point.input[0], IsochroneStartingPointCoord):
                x = [point.lon for point in obj_in.startiong_point.input]
                y = [point.lat for point in obj_in.startiong_point.input]
            else:
                starting_points = await self.starting_points_opportunities(
                    current_user, db, obj_in
                )
                x = starting_points[0][0]
                y = starting_points[0][1]
        else:
            x = obj_in.starting_point.input[0].lon
            y = obj_in.starting_point.input[0].lat

        edges_network = read_sql(
            read_network_sql,
            legacy_engine,
            params={
                "x": x,
                "y": y,
                "max_cutoff": obj_in.settings.travel_time * 60,  # in seconds
                "speed": obj_in.settings.speed,
                "modus": obj_in.scenario.modus.value,
                "scenario_id": obj_in.scenario.id,
                "routing_profile": routing_profile,
            },
        )
        starting_ids = edges_network.iloc[0].starting_ids
        if len(obj_in.starting_point.input) == 1 and isinstance(
            obj_in.starting_point.input[0], IsochroneStartingPointCoord
        ):
            starting_point_geom = str(
                GeoDataFrame(
                    {"geometry": Point(edges_network.iloc[-1:]["geom"].values[0][0])},
                    crs="EPSG:3857",
                    index=[0],
                )
                .to_crs("EPSG:4326")
                .to_wkt()["geometry"]
                .iloc[0]
            )
        else:
            starting_point_geom = str(edges_network["starting_geoms"].iloc[0])

        edges_network = edges_network.drop(["starting_ids", "starting_geoms"], axis=1)
        obj_starting_point = models.IsochroneCalculation(
            calculation_type=isochrone_type,
            user_id=current_user.id,
            scenario_id=None if obj_in.scenario.id == 0 else obj_in.scenario.id,
            starting_point=starting_point_geom,
            routing_profile=routing_profile,
            speed=obj_in.settings.speed * 3.6,  # in km/h
            modus=obj_in.scenario.modus.value,
            parent_id=None,
        )

        db.add(obj_starting_point)
        await db.commit()

        # return edges_network and obj_starting_point
        edges_network.astype(
            {
                "id": np.int64,
                "source": np.int64,
                "target": np.int64,
                "cost": np.double,
                "reverse_cost": np.double,
                "length": np.double,
            }
        )
        return edges_network, starting_ids

    async def export_isochrone(
        self,
        db: AsyncSession,
        *,
        current_user,
        return_type,
        geojson_dictionary: dict,
    ) -> Any:

        features = geojson_dictionary["features"]
        # Remove the payload and set to true to use it later
        geojson_dictionary = True
        for _data in features:
            # Shape the geometries
            _data["geometry"] = shape(_data["geometry"])
        gdf = GeoDataFrame(features).set_geometry("geometry")
        # Translate the properties to columns
        properties = list(features[0]["properties"].keys())
        properties.remove("reached_opportunities")
        for property_ in properties:
            gdf[property_] = str(gdf["properties"][0][property_])

        reached_opportunities = features[0]["properties"]["reached_opportunities"].keys()
        for oportunity in reached_opportunities:
            gdf[oportunity] = str(gdf["properties"][0]["reached_opportunities"][oportunity])
        gdf = gdf.drop(["properties"], axis=1)
        # Preliminary fix for tranlation POIs categories
        ########################################################################################################################
        if current_user.language_preference == "de":
            with open("/app/src/resources/poi_de.json") as json_file:
                translation_dict = json.load(json_file)
        else:
            with open("/app/src/resources/poi_en.json") as json_file:
                translation_dict = json.load(json_file)
        updated_columns = []
        for column in gdf.columns:
            if column in translation_dict:
                updated_columns.append(translation_dict[column])
            else:
                updated_columns.append(column)
        gdf.columns = updated_columns
        ########################################################################################################################

        defined_uuid = uuid.uuid4().hex
        file_name = "isochrone_export"
        file_dir = f"/tmp/{defined_uuid}"

        os.makedirs(file_dir + "/export")
        os.chdir(file_dir + "/export")

        if return_type == IsochroneExportType.geojson:
            gdf.to_file(
                file_name + "." + IsochroneExportType.geojson.name,
                driver=IsochroneExportType.geojson.value,
            )
        elif return_type == IsochroneExportType.shp:
            gdf.to_file(
                file_name + "." + IsochroneExportType.shp.name,
                driver=IsochroneExportType.shp.value,
                encoding="utf-8",
            )
        elif return_type == IsochroneExportType.xlsx:
            gdf = gdf.drop(["geometry"], axis=1)
            writer = pd.ExcelWriter(
                file_name + "." + IsochroneExportType.xlsx.name, engine="xlsxwriter"
            )
            gdf_transposed = gdf.transpose()
            gdf_transposed.columns = [
                translation_dict["attributes"] for c in list(gdf[translation_dict["traveltime"]])
            ]
            gdf_transposed[1:].to_excel(writer, sheet_name="Results")
            workbook = writer.book
            worksheet = writer.sheets["Results"]
            worksheet.set_column(0, 0, 35, None)
            worksheet.set_column(1, gdf.shape[0], 25, None)
            writer.save()

        os.chdir(file_dir)
        shutil.make_archive(file_name, "zip", file_dir + "/export")

        with open(file_name + ".zip", "rb") as f:
            data = f.read()

        delete_dir(file_dir)
        response = StreamingResponse(io.BytesIO(data), media_type="application/zip")
        response.headers["Content-Disposition"] = "attachment; filename={}".format(
            file_name + ".zip"
        )
        return response

    async def get_max_isochrone_shape(self, grid_decoded, max_time):
        """
        Gets the isochrone with the highest travel time for opportunity intersect.
        """
        single_value_surface = compute_single_value_surface(
            grid_decoded["width"],
            grid_decoded["height"],
            grid_decoded["depth"],
            grid_decoded["data"],
            50,
        )
        grid_decoded["surface"] = single_value_surface
        isochrone_multipolygon_coordinates = jsolines(
            grid_decoded["surface"],
            grid_decoded["width"],
            grid_decoded["height"],
            grid_decoded["west"],
            grid_decoded["north"],
            grid_decoded["zoom"],
            max_time,
        )
        multipolygon_shape = shape(
            {"type": "MultiPolygon", "coordinates": isochrone_multipolygon_coordinates}
        )
        return multipolygon_shape

    async def get_opportunities_multi_isochrone(
        self, grid_decoded, isochrone_obj, current_user
    ) -> Any:
        """
        Get opportunities (population) for multiple isochrones
        """
        max_time = isochrone_obj.settings.travel_time
        modus = isochrone_obj.scenario.modus.value
        scenario_id = isochrone_obj.scenario.id

<<<<<<< HEAD

        
=======
>>>>>>> 332562cb
        max_isochrone_geom = await self.get_max_isochrone_shape(grid_decoded, max_time)
        max_isochrone_wkt = max_isochrone_geom.wkt

        # isochrone_obj.scenario.region_type.value
        if 'study_area' == IsochroneMultiRegionType.STUDY_AREA.value:

            ################################################
            # TODO: Read study area ids from payload
            sub_study_area_ids = [1, 2, 3, 4, 5, 6, 7, 8, 9, 10] 

            get_study_area_reachable_population_query = f"""
                SELECT * 
                FROM basic.reachable_population_study_area({scenario_id},'{modus}', ARRAY{sub_study_area_ids})
            """
            get_study_area_reachable_population = read_sql(
                get_study_area_reachable_population_query,
                legacy_engine,
            )

            get_population_multi_query = f"""
                SELECT * 
                FROM basic.get_population_multi_sum(
                    {current_user.id}, 
                    '{modus}', 
                    ST_GeomFromText('{max_isochrone_wkt}', 4326), 
                    ARRAY{sub_study_area_ids},
                    {grid_decoded["zoom"]},
                    {scenario_id}
                ) 
            """
            get_population_multi = read_sql(
                get_population_multi_query,
                legacy_engine,
            )

            get_population_sum_pixel = np.array(get_population_multi["pixel"].tolist())
            get_population_sum_population = get_population_multi["population"].to_numpy()
            get_population_sub_study_area_id = get_population_multi["sub_study_area_id"].to_numpy()

            amenity_grid_count = group_opportunities_multi_isochrone(
                grid_decoded["west"],
                grid_decoded["north"],
                grid_decoded["width"],
                grid_decoded["surface"],
                get_population_sum_pixel,
                get_population_sum_population,
                get_population_sub_study_area_id,
                np.array(sub_study_area_ids),
                max_time,
            )
            
            for i in amenity_grid_count[1]:
                
                # index = np.where(get_poi_one_entrance_sum_category[1] == amenity_grid_count[1][i])[0]
                # value = get_poi_one_entrance_sum["category"][index[0]]
                # amenity_count[value] = amenity_grid_count[2][i].tolist()
                print(i)


            return amenity_grid_count

    async def get_opportunities_single_isochrone(
        self, grid_decoded, isochrone_obj, current_user
    ) -> Any:
        """
        Get opportunities (population+POIs) for single isochrone
        """

        max_time = isochrone_obj.settings.travel_time
        modus = isochrone_obj.scenario.modus.value
        scenario_id = isochrone_obj.scenario.id
        active_data_upload_ids = current_user.active_data_upload_ids
        max_isochrone_geom = await self.get_max_isochrone_shape(grid_decoded, max_time)
        max_isochrone_wkt = max_isochrone_geom.wkt

        get_population_sum_query = f"""
            SELECT * 
            FROM basic.get_population_sum(
                {current_user.id}, 
                '{modus}', 
                ST_GeomFromText('{max_isochrone_wkt}', 4326), 
                {grid_decoded["zoom"]},
                {scenario_id}
        )"""
        get_poi_one_entrance_sum_query = f"""
            SELECT * 
            FROM basic.get_poi_one_entrance_sum(
                {current_user.id}, 
                '{modus}', 
                ST_GeomFromText('{max_isochrone_wkt}', 4326), 
                {grid_decoded["zoom"]},
                {scenario_id},
                ARRAY{active_data_upload_ids}
            )
        """
        get_poi_more_entrance_sum_query = f"""
            SELECT * 
            FROM basic.get_poi_more_entrance_sum(
                {current_user.id}, 
                '{modus}', 
                ST_GeomFromText('{max_isochrone_wkt}', 4326), 
                {grid_decoded["zoom"]},
                {scenario_id},
                ARRAY{active_data_upload_ids}
            )
        """
        get_aoi_query = f"""
            SELECT category, ST_AREA(geom::geography)::integer AS area, geom 
            FROM basic.aoi a 
            WHERE ST_Intersects(a.geom, ST_GeomFromText('{max_isochrone_wkt}', 4326))
        """

        get_population_sum = read_sql(
            get_population_sum_query,
            legacy_engine,
        )
        get_poi_one_entrance_sum = read_sql(
            get_poi_one_entrance_sum_query,
            legacy_engine,
        )
        get_poi_more_entrance_sum = read_sql(
            get_poi_more_entrance_sum_query,
            legacy_engine,
        )
        get_aoi = read_sql(get_aoi_query, legacy_engine)
        # TODO: Get intersection of AOI and isochrone

        ##-- FIND AMENITY COUNT FOR EACH GRID CELL --##
        get_population_sum_pixel = np.array(get_population_sum["pixel"].tolist())
        get_population_sum_population = get_population_sum["population"].to_numpy()
        get_poi_one_entrance_sum_pixel = np.array(get_poi_one_entrance_sum["pixel"].tolist())
        get_poi_one_entrance_sum_category = np.unique(
            get_poi_one_entrance_sum["category"], return_inverse=True
        )
        get_poi_one_entrance_sum_cnt = get_poi_one_entrance_sum["cnt"].to_numpy()
        get_poi_more_entrance_sum_pixel = np.array(get_poi_more_entrance_sum["pixel"].tolist())
        get_poi_more_entrance_sum_category = np.unique(
            get_poi_more_entrance_sum["category"], return_inverse=True
        )
        # fill null values with a string to avoid errors
        get_poi_more_entrance_sum["name"].fillna("_", inplace=True)
        get_poi_more_entrance_sum_name = np.unique(
            get_poi_more_entrance_sum["name"], return_inverse=True
        )
        get_poi_more_entrance_sum_cnt = get_poi_more_entrance_sum["cnt"].to_numpy()
        amenity_grid_count = group_opportunities_single_isochrone(
            grid_decoded["west"],
            grid_decoded["north"],
            grid_decoded["width"],
            grid_decoded["surface"],
            get_population_sum_pixel,
            get_population_sum_population,
            get_poi_one_entrance_sum_pixel,
            get_poi_one_entrance_sum_category[1],
            get_poi_one_entrance_sum_cnt,
            get_poi_more_entrance_sum_pixel,
            get_poi_more_entrance_sum_category[1],
            get_poi_more_entrance_sum_name[1],
            get_poi_more_entrance_sum_cnt,
            max_time,
        )
        amenity_count = {"population": amenity_grid_count[0].tolist()}
        # poi one entrance
        for i in amenity_grid_count[1]:
            index = np.where(get_poi_one_entrance_sum_category[1] == amenity_grid_count[1][i])[0]
            value = get_poi_one_entrance_sum["category"][index[0]]
            amenity_count[value] = amenity_grid_count[2][i].tolist()
        # poi more entrances
        for i in amenity_grid_count[3]:
            index = np.where(get_poi_more_entrance_sum_category[1] == amenity_grid_count[3][i])[0]
            value = get_poi_more_entrance_sum["category"][index[0]]
            amenity_count[value] = amenity_grid_count[4][i].tolist()

        ##-- ADD AMENITY TO GRID DECODED --##
        grid_decoded["accessibility"] = amenity_count

        return grid_decoded

    async def count_opportunity(self, db: AsyncSession, *, obj_in) -> dict:
        """
        Count opportunities for each study area or geometry
        """
        obj_in_data = jsonable_encoder(obj_in)
        obj_in_data["speed"] = obj_in_data["speed"] / 3.6
        sql = text(
            """SELECT count_pois
            FROM basic.count_pois_multi_isochrones(:user_id,:modus,:minutes,:speed,:region_type,:region,:amenities,:scenario_id,:active_upload_ids)"""
        )
        result = await db.execute(sql, obj_in_data)
        return result.fetchall()[0][0]

    async def starting_points_opportunities(
        self, current_user, db: AsyncSession, obj_in: IsochroneDTO
    ) -> Any:
        obj_in_data = {
            "user_id": current_user.id,
            "modus": obj_in.scenario.modus.value,
            "minutes": obj_in.settings.travel_time,
            "speed": obj_in.settings.speed,
            "amenities": obj_in.starting_point.input,
            "scenario_id": obj_in.scenario.id,
            "active_upload_ids": current_user.active_data_upload_ids,
            "region_geom": None,
            "study_area_ids": None,
        }
        if obj_in.starting_point.region_type.value == IsochroneMultiRegionType.STUDY_AREA.value:
            obj_in_data["study_area_ids"] = [
                int(study_area_id) for study_area_id in obj_in.starting_point.region
            ]
        elif obj_in.starting_point.region_type.value == IsochroneMultiRegionType.DRAW.value:
            obj_in_data["region_geom"] = obj_in.starting_point.region

        sql_starting_points = text(
            """SELECT x, y 
        FROM basic.starting_points_multi_isochrones(:user_id, :modus, :minutes, :speed, :amenities, :scenario_id, :active_upload_ids, :region_geom, :study_area_ids)"""
        )
        starting_points = await db.execute(sql_starting_points, obj_in_data)
        starting_points = starting_points.fetchall()
        return starting_points

    async def calculate(
        self, db: AsyncSession, obj_in: IsochroneDTO, current_user: models.User
    ) -> Any:
        """
        Calculate the isochrone for a given location and time
        """
        result = None
        if obj_in.mode.value in [IsochroneMode.WALKING.value, IsochroneMode.CYCLING.value]:
            network, starting_ids = await self.read_network(db, obj_in, current_user)
            grid = compute_isochrone(
                network, starting_ids, obj_in.settings.travel_time, obj_in.output.resolution
            )
<<<<<<< HEAD
            # === Amenity Intersect ===#
            grid_decoded = await self.get_opportunities_multi_isochrone(
=======
            grid_decoded = await self.get_opportunities_single_isochrone(
>>>>>>> 332562cb
                grid, obj_in, current_user
            )
            grid_encoded = encode_r5_grid(grid)
            result = Response(bytes(grid_encoded))
        else:
            payload = {
                "accessModes": obj_in.settings.access_mode.value.upper(),
                "transitModes": ",".join(x.value.upper() for x in obj_in.settings.transit_modes),
                "bikeSpeed": obj_in.settings.bike_speed,
                "walkSpeed": obj_in.settings.walk_speed,
                "bikeTrafficStress": obj_in.settings.bike_traffic_stress,
                "date": obj_in.settings.departure_date,
                "fromTime": obj_in.settings.from_time,
                "toTime": obj_in.settings.to_time,
                "maxTripDurationMinutes": obj_in.settings.travel_time,  # TODO: Fix this
                "decayFunction": obj_in.settings.decay_function,
                "destinationPointSetIds": [],
                "directModes": obj_in.settings.access_mode.value.upper(),
                "egressModes": obj_in.settings.egress_mode.value.upper(),
                "fromLat": obj_in.starting_point.input[0].lat,
                "fromLon": obj_in.starting_point.input[0].lon,
                "zoom": obj_in.output.resolution,
                "maxBikeTime": obj_in.settings.max_bike_time,
                "maxRides": obj_in.settings.max_rides,
                "maxWalkTime": obj_in.settings.max_walk_time,
                "monteCarloDraws": obj_in.settings.monte_carlo_draws,
                "percentiles": obj_in.settings.percentiles,
                "variantIndex": -1,
                "workerVersion": "v6.4",
            }
            # TODO: Get the project id and bbox from study area.
            payload["projectId"] = "6294f0ae0cfee1c6747d696c"
            payload["bounds"] = {
                "north": 48.2905,
                "south": 47.99727,
                "east": 11.94489,
                "west": 11.31592,
            }
            response = requests.post(
                settings.R5_API_URL + "/analysis",
                json=payload,
            )
            grid_decoded = decode_r5_grid(response.content)
            # === Amenity Intersect and Encode ===#
            grid_decoded = await self.get_opportunities_single_isochrone(grid_decoded, 120)
            grid_encoded = encode_r5_grid(grid_decoded)
            result = Response(bytes(grid_encoded))
        return result


isochrone = CRUDIsochrone()<|MERGE_RESOLUTION|>--- conflicted
+++ resolved
@@ -299,11 +299,6 @@
         modus = isochrone_obj.scenario.modus.value
         scenario_id = isochrone_obj.scenario.id
 
-<<<<<<< HEAD
-
-        
-=======
->>>>>>> 332562cb
         max_isochrone_geom = await self.get_max_isochrone_shape(grid_decoded, max_time)
         max_isochrone_wkt = max_isochrone_geom.wkt
 
@@ -536,12 +531,7 @@
             grid = compute_isochrone(
                 network, starting_ids, obj_in.settings.travel_time, obj_in.output.resolution
             )
-<<<<<<< HEAD
-            # === Amenity Intersect ===#
-            grid_decoded = await self.get_opportunities_multi_isochrone(
-=======
             grid_decoded = await self.get_opportunities_single_isochrone(
->>>>>>> 332562cb
                 grid, obj_in, current_user
             )
             grid_encoded = encode_r5_grid(grid)
