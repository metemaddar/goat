import io
import os
import shutil
import uuid
from datetime import datetime
from json import loads
from random import randint
from turtle import speed
from typing import Any

import pandas as pd
from fastapi.encoders import jsonable_encoder
from fastapi.responses import StreamingResponse
from geojson import FeatureCollection
from geopandas import GeoDataFrame, GeoSeries
from geopandas.io.sql import read_postgis
from pandas.io.sql import read_sql
<<<<<<< HEAD
from shapely.geometry import MultiPolygon, Point, Polygon
from sqlalchemy.dialects.postgresql import ARRAY
from sqlalchemy.ext.asyncio.session import AsyncSession
from sqlalchemy.sql import text
from pyproj import Transformer, transform
from src.resources.enums import IsochroneExportType
=======
from pyproj import Transformer, transform
from shapely.geometry import LineString, MultiPolygon, Point, Polygon
from sqlalchemy.dialects.postgresql import ARRAY
from sqlalchemy.ext.asyncio.session import AsyncSession
from sqlalchemy.sql import text

from src.crud.base import CRUDBase
>>>>>>> 402e4827
from src.db import models
from src.db.session import legacy_engine
from src.exts.cpp.bind import isochrone as isochrone_cpp
from src.resources.enums import SQLReturnTypes
from src.schemas.isochrone import (
    IsochroneExport,
    IsochroneMulti,
    IsochroneMultiCountPois,
    IsochronePoiMulti,
    IsochroneSingle,
    IsochroneTypeEnum,
<<<<<<< HEAD
    IsochronePoiMulti,
)
from src.crud.base import CRUDBase
from fastapi import HTTPException
from src.utils import delete_dir
=======
)
>>>>>>> 402e4827


class CRUDIsochroneCalculation(
    CRUDBase[models.IsochroneCalculation, models.IsochroneCalculation, models.IsochroneCalculation]
):
    pass


isochrone_calculation = CRUDIsochroneCalculation(models.IsochroneCalculation)


class CRUDIsochroneFeature(
    CRUDBase[models.IsochroneFeature, models.IsochroneFeature, models.IsochroneFeature]
):
    pass


isochrone_feature = CRUDIsochroneCalculation(models.IsochroneFeature)


class CRUDIsochrone:
    async def read_network(self, db, calculation_type, obj_in, obj_in_data):

        if calculation_type == IsochroneTypeEnum.single:
            sql_text = f"""SELECT id, source, target, cost, reverse_cost, coordinates_3857 as geom, length_3857 AS length, starting_ids, starting_geoms
            FROM basic.fetch_network_routing(ARRAY[:x],ARRAY[:y], :max_cutoff, :speed, :modus, :scenario_id, :routing_profile)
            """
        elif calculation_type == IsochroneTypeEnum.multi:
            sql_text = f"""SELECT id, source, target, cost, reverse_cost, coordinates_3857 as geom, length_3857 AS length, starting_ids, starting_geoms
            FROM basic.fetch_network_routing_multi(:x,:y, :max_cutoff, :speed, :modus, :scenario_id, :routing_profile)
            """
        else:
            raise Exception("Unknown calculation type")

        read_network_sql = text(sql_text)

        edges_network = read_sql(read_network_sql, legacy_engine, params=obj_in_data)
        starting_id = edges_network.iloc[0].starting_ids

        # There was an issue when removing the first row (which only contains the starting point) from the edges. So it was kept.
        distance_limits = list(
            range(
                obj_in.max_cutoff // obj_in.n, obj_in.max_cutoff + 1, obj_in.max_cutoff // obj_in.n
            )
        )

        if calculation_type == IsochroneTypeEnum.single:
            starting_point_geom = str(
                GeoDataFrame(
                    {"geometry": Point(edges_network.iloc[-1:]["geom"].values[0][0])},
                    crs="EPSG:3857",
                    index=[0],
                )
                .to_crs("EPSG:4326")
                .to_wkt()["geometry"]
                .iloc[0]
            )
        elif calculation_type == IsochroneTypeEnum.multi:
            starting_point_geom = str(edges_network["starting_geoms"].iloc[0])

        edges_network = edges_network.drop(["starting_ids", "starting_geoms"], axis=1)

        obj_starting_point = models.IsochroneCalculation(
            calculation_type=calculation_type,
            user_id=obj_in.user_id,
            scenario_id=None if obj_in.scenario_id == 0 else obj_in.scenario_id,
            starting_point=starting_point_geom,
            routing_profile=obj_in.routing_profile,
            speed=obj_in.speed,
            modus=obj_in.modus,
            parent_id=None,
        )

        db.add(obj_starting_point)
        await db.commit()
        await db.refresh(obj_starting_point)

        return edges_network, starting_id, distance_limits, obj_starting_point

    def result_to_gdf(self, result, starting_id):
        isochrones = {}
        for isochrone_result in result.isochrone:
            for step in sorted(isochrone_result.shape):
                if list(isochrones.keys()) == []:
                    isochrones[step] = GeoSeries(Polygon(isochrone_result.shape[step]))
                else:
                    isochrones[step] = GeoSeries(
                        isochrones[previous_step].union(Polygon(isochrone_result.shape[step]))
                    )
                previous_step = step

        isochrones_multipolygon = {}
        for step in isochrones.keys():
            if isochrones[step][0].geom_type == "Polygon":
                isochrones_multipolygon[step] = MultiPolygon([isochrones[step][0]])
            elif isochrones[step][0].geom_type == "MultiPolygon":
                isochrones_multipolygon[step] = MultiPolygon(isochrones[step][0])
            else:
                raise Exception("Not correct geom type")

        isochrone_gdf = GeoDataFrame(
            {
                "step": list(isochrones_multipolygon.keys()),
                "geometry": GeoSeries(isochrones_multipolygon.values()).set_crs("EPSG:3857"),
                "isochrone_calculation_id": [starting_id] * len(isochrones),
            }
        ).to_crs("EPSG:4326")

        isochrone_gdf.rename_geometry("geom", inplace=True)
        isochrone_gdf.to_postgis(
            name="isochrone_feature", con=legacy_engine, schema="customer", if_exists="append"
        )
        return isochrone_gdf

    async def compute_isochrone(self, db: AsyncSession, *, obj_in, return_network=False):
        obj_in_data = jsonable_encoder(obj_in)
        edges_network, starting_id, distance_limits, obj_starting_point = await self.read_network(
            db, IsochroneTypeEnum.single.value, obj_in, obj_in_data
        )

        obj_in_data["starting_point_id"] = obj_starting_point.id

        # Convert the isochrones result to a geodataframe and save isochrone_feature to postgis
        result = isochrone_cpp(edges_network, starting_id, distance_limits)
        isochrone_gdf = self.result_to_gdf(result, obj_starting_point.id)

        # Compute reached opportunities
        sql = text(
            """SELECT * FROM basic.thematic_data_sum(:user_id,:starting_point_id,:modus,:scenario_id,:active_upload_ids) ORDER BY isochrone_feature_step"""
        )
        result_opportunities = await db.execute(sql, obj_in_data)
        result_opportunities = result_opportunities.all()
        dict_opportunities = {}
        [dict_opportunities.update({row[1]: row[2]}) for row in result_opportunities]
        dict_ids = {}
        [dict_ids.update({row[1]: row[0]}) for row in result_opportunities]
        await db.commit()

        # Update isochrones with reached opportunities
        isochrone_gdf["id"] = isochrone_gdf["step"].map(dict_ids)
        isochrone_gdf["reached_opportunities"] = isochrone_gdf["step"].map(dict_opportunities)
        isochrone_gdf["routing_profile"] = obj_in.routing_profile
        isochrone_gdf["scenario_id"] = obj_in.scenario_id
        isochrone_gdf["modus"] = obj_in.modus

        return_obj = {"isochrones": isochrone_gdf}

        if return_network == True:
            features = []
            transformer = Transformer.from_crs(3857, 4326, always_xy=True)
            for edge in result.network:
                coords = []
                for i in edge.shape:
                    coords.append(transformer.transform(i[0], i[1]))
                feature = {
                    "geometry": {"type": "LineString", "coordinates": coords},
                    "type": "Feature",
                    "properties": {
                        "edge_id": edge.edge,
                        "isochrone_calculation_id": obj_starting_point.id,
                        "cost": max(edge.start_cost, edge.end_cost),
                        "start_cost": edge.start_cost,
                        "end_cost": edge.end_cost,
                        "start_perc": edge.start_perc,
                        "end_perc": edge.end_perc,
                        "routing_profile": obj_in.routing_profile,
                        "scenario_id": obj_in.scenario_id,
                        "modus": obj_in.modus,
                    },
                }
                features.append(feature)

            network_feature_collection = {"type": "FeatureCollection", "features": features}

            return_obj["network"] = network_feature_collection

        return return_obj

    async def compute_multi_isochrone(
        self, db: AsyncSession, *, obj_in, return_network=False
    ) -> GeoDataFrame:
        obj_in_data = jsonable_encoder(obj_in)
        edges_network, starting_id, distance_limits, obj_starting_point = await self.read_network(
            db, IsochroneTypeEnum.multi.value, obj_in, obj_in_data
        )
        obj_in_data["starting_point_id"] = starting_id

        result = isochrone_cpp(edges_network, starting_id, distance_limits)
        isochrone_gdf = self.result_to_gdf(result, obj_starting_point.id)

        return isochrone_gdf

    async def calculate_single_isochrone(self, db: AsyncSession, *, obj_in) -> GeoDataFrame:

        obj_in.speed = obj_in.speed / 3.6
        if obj_in.modus == "default" or obj_in.modus == "scenario":
            result = await self.compute_isochrone(db, obj_in=obj_in, return_network=False)
            result = result["isochrones"]
        elif obj_in.modus == "comparison":
            # Compute default isochrones
            obj_in_default = obj_in
            obj_in_default.modus = "default"
            isochrones_default = await self.compute_isochrone(
                db, obj_in=obj_in_default, return_network=False
            )
            # Compute scenario isochrones
            obj_in_scenario = obj_in
            obj_in_scenario.modus = "scenario"
            isochrones_scenario = await self.compute_isochrone(
                db, obj_in=obj_in_scenario, return_network=False
            )

            # Merge default and scenario isochrones
            result = GeoDataFrame(
                pd.concat([isochrones_default["isochrones"], isochrones_scenario["isochrones"]])
            )
        return result.reset_index(drop=True)

    async def calculate_reached_network(
        self, db: AsyncSession, *, obj_in: IsochroneSingle
    ) -> FeatureCollection:
        obj_in.speed = obj_in.speed / 3.6
        result = await self.compute_isochrone(db, obj_in=obj_in, return_network=True)
        result = result["network"]

        return result

    async def calculate_multi_isochrones(self, db: AsyncSession, *, obj_in) -> GeoDataFrame:

        obj_in.speed = obj_in.speed / 3.6
        await self.compute_multi_isochrone(db, obj_in=obj_in, return_network=False)

        if obj_in.modus == "default" or obj_in.modus == "scenario":
            result = await self.compute_multi_isochrone(db, obj_in=obj_in, return_network=False)
        elif obj_in.modus == "comparison":
            # Compute default isochrones
            obj_in_default = obj_in
            obj_in_default.modus = "default"
            isochrones_default = await self.compute_multi_isochrone(
                db, obj_in=obj_in, return_network=False
            )

            # Compute scenario isochrones
            obj_in_scenario = obj_in
            obj_in_scenario.modus = "scenario"
            isochrones_scenario = await self.compute_multi_isochrone(
                db, obj_in=obj_in, return_network=False
            )

            # Merge default and scenario isochrones
            result = GeoDataFrame(pd.concat([isochrones_default, isochrones_scenario]))
        return result.reset_index(drop=True)

    async def count_pois_multi_isochrones(self, db: AsyncSession, *, obj_in) -> dict:
        obj_in_data = jsonable_encoder(obj_in)
        sql = text(
            """SELECT count_pois
            FROM basic.count_pois_multi_isochrones(:user_id,:modus,:minutes,:speed,:region_type,:region,:amenities,:scenario_id,:active_upload_ids)"""
        )
        result = await db.execute(sql, obj_in_data)
        return result.fetchall()[0][0]

    async def calculate_pois_multi_isochrones(self, db: AsyncSession, *, obj_in) -> GeoDataFrame:
        obj_in.speed = obj_in.speed / 3.6
        obj_in_data = jsonable_encoder(obj_in)

        # Get starting points for multi-isochrone
        sql_starting_points = text(
            """SELECT x, y 
        FROM basic.starting_points_multi_isochrones(:modus, :minutes, :speed, :amenities, :scenario_id, :active_upload_ids, :region_geom, :study_area_ids)"""
        )
        starting_points = await db.execute(sql_starting_points, obj_in_data)
        starting_points = starting_points.fetchall()
        obj_in_data["x"] = starting_points[0][0]
        obj_in_data["y"] = starting_points[0][1]

        obj_multi_isochrones = IsochroneMulti(
            user_id=obj_in.user_id,
            scenario_id=obj_in.scenario_id,
            speed=obj_in.speed,
            modus=obj_in.modus,
            n=obj_in.n,
            minutes=obj_in.minutes,
            routing_profile=obj_in.routing_profile,
            active_upload_ids=obj_in.active_upload_ids,
            x=obj_in_data["x"],
            y=obj_in_data["y"],
        )

        # Compute Multi-Isochrones
        isochrones_result = await self.compute_multi_isochrone(
            db, obj_in=obj_multi_isochrones, return_network=False
        )
        isochrone_calculation_id = isochrones_result.isochrone_calculation_id.iloc[0]

        # Compute reached population
        if obj_in.region_type == "study_area":
            obj_population_multi_isochrones = {
                "isochrone_calculation_id": isochrone_calculation_id,
                "scenario_id": obj_in.scenario_id,
                "modus": obj_in.modus,
                "study_area_ids": obj_in.study_area_ids,
            }
            sql_reached_population = text(
                """SELECT * 
            FROM basic.reached_population_study_area(:isochrone_calculation_id, :scenario_id, :modus, :study_area_ids)
            """
            )
        else:
            obj_population_multi_isochrones = {
                "isochrone_calculation_id": isochrone_calculation_id,
                "scenario_id": obj_in.scenario_id,
                "modus": obj_in.modus,
                "region": obj_in.region[0],
            }
            sql_reached_population = text(
                """SELECT * 
            FROM basic.reached_population_polygon(:isochrone_calculation_id, :scenario_id, :modus, :region)
            """
            )

        result_reached_population = await db.execute(
            sql_reached_population, obj_population_multi_isochrones
        )
        await db.commit()

        dict_opportunities = {}
        [
            dict_opportunities.update({row[1]: row[2]})
            for row in result_reached_population.fetchall()
        ]
        isochrones_result["reached_opportunities"] = isochrones_result["step"].map(
            dict_opportunities
        )
        isochrones_result["routing_profile"] = obj_in.routing_profile
        isochrones_result["scenario_id"] = obj_in.scenario_id
        isochrones_result["modus"] = obj_in.modus

        return isochrones_result

    async def export_isochrone(
        self, db: AsyncSession, *, current_user, isochrone_calculation_id, return_type
    ) -> Any:

        sql = text(
            """
            SELECT f.isochrone_calculation_id, f.id, c.modus, c.routing_profile, f.step AS seconds, f.reached_opportunities, f.geom, c.creation_date::text 
            FROM customer.isochrone_calculation c, customer.isochrone_feature f
            WHERE c.id = f.isochrone_calculation_id
            AND c.id = :isochrone_calculation_id
            AND c.user_id = :user_id
            """
        )

        gdf = read_postgis(
            sql,
            legacy_engine,
            geom_col="geom",
            params={
                "user_id": current_user.id,
                "isochrone_calculation_id": isochrone_calculation_id,
            },
        )
        gdf = pd.concat([gdf, pd.json_normalize(gdf["reached_opportunities"])], axis=1, join="inner")
        defined_uuid = uuid.uuid4().hex
        file_name = "isochrone_export"
        file_dir = f"/tmp/{defined_uuid}"

        os.makedirs(file_dir+"/export")
        os.chdir(file_dir+"/export")

        if return_type == "geojson" or return_type == 'shp':
            gdf.to_file(file_name + '.' + return_type, driver=IsochroneExportType[return_type].value)
        elif return_type == "xlsx":
            gdf = gdf.drop(["reached_opportunities", "geom"], axis=1)
            gdf.transpose().to_excel(file_name + '.' + return_type)

        os.chdir(file_dir)
        shutil.make_archive(file_name, "zip", file_dir+"/export")

        with open(file_name + '.zip', "rb") as f:
            data = f.read()
        
        delete_dir(file_dir)
        response = StreamingResponse(io.BytesIO(data), media_type="application/zip")
        response.headers["Content-Disposition"] = "attachment; filename={}".format(file_name + '.zip')
        return response


isochrone = CRUDIsochrone()


#     edge_obj = {

#     }
#     full_edge_objs.append(edge_obj)

#     if edge.start_perc not in [0.0, 1.0] or edge.end_perc not in [0.0, 1.0] or edge.edge in [999999999,999999998]:
#         edge_obj["partial_edge"] = True
#         edge_obj["geom"] = 'Linestring(%s)' % re.sub(',([^,]*,?)', r'\1', str(edge.shape)).replace('[', '').replace(']', '')
#         partial_edge_objs.append(edge_obj)


# await db.execute(IsochroneEdgeDB.__table__.insert(), full_edge_objs)
# await db.execute(IsochroneEdgeDB.__table__.insert(), partial_edge_objs)
# await db.commit()<|MERGE_RESOLUTION|>--- conflicted
+++ resolved
@@ -15,14 +15,6 @@
 from geopandas import GeoDataFrame, GeoSeries
 from geopandas.io.sql import read_postgis
 from pandas.io.sql import read_sql
-<<<<<<< HEAD
-from shapely.geometry import MultiPolygon, Point, Polygon
-from sqlalchemy.dialects.postgresql import ARRAY
-from sqlalchemy.ext.asyncio.session import AsyncSession
-from sqlalchemy.sql import text
-from pyproj import Transformer, transform
-from src.resources.enums import IsochroneExportType
-=======
 from pyproj import Transformer, transform
 from shapely.geometry import LineString, MultiPolygon, Point, Polygon
 from sqlalchemy.dialects.postgresql import ARRAY
@@ -30,11 +22,10 @@
 from sqlalchemy.sql import text
 
 from src.crud.base import CRUDBase
->>>>>>> 402e4827
 from src.db import models
 from src.db.session import legacy_engine
 from src.exts.cpp.bind import isochrone as isochrone_cpp
-from src.resources.enums import SQLReturnTypes
+from src.resources.enums import SQLReturnTypes, IsochroneExportType
 from src.schemas.isochrone import (
     IsochroneExport,
     IsochroneMulti,
@@ -42,15 +33,11 @@
     IsochronePoiMulti,
     IsochroneSingle,
     IsochroneTypeEnum,
-<<<<<<< HEAD
     IsochronePoiMulti,
 )
 from src.crud.base import CRUDBase
 from fastapi import HTTPException
 from src.utils import delete_dir
-=======
-)
->>>>>>> 402e4827
 
 
 class CRUDIsochroneCalculation(
