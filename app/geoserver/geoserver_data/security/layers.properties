--- conflicted
+++ resolved
@@ -1,8 +1,4 @@
-<<<<<<< HEAD
-#Tue Aug 18 15:15:18 UTC 2020
-=======
 #Fri Aug 14 14:00:18 UTC 2020
->>>>>>> b69354aa
 mode=HIDE
 cite.starting_point_isochrones.w=*
 *.*.r=*