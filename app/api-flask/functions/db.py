# Code based on https://github.com/hackersandslackers/psycopg2-tutorial/blob/master/psycopg2_tutorial/db.py
import psycopg2
from log import LOGGER
<<<<<<< HEAD
from postgis import Point, LineString, Polygon
from postgis.psycopg import register
=======
import os.path
>>>>>>> 308b37f1


class Database:
    """PostgreSQL Database class."""

    def __init__(self):
        import yaml
        with open(os.path.dirname(__file__) + "/../../config/db/db_dev.yaml", 'r') as stream:
            db_conf = yaml.load(stream, Loader=yaml.FullLoader)

        self.host = db_conf["HOST"]
        self.username = db_conf["USER"]
        self.password = db_conf["PASSWORD"]
        self.port = db_conf["PORT"]
        self.dbname = db_conf["DB_NAME"]
        self.conn = None

    def connect(self):
        """Connect to a Postgres database."""
        if self.conn is None:
            try:
                self.conn = psycopg2.connect(
                    host=self.host,
                    user=self.username,
                    password=self.password,
                    port=self.port,
                    dbname=self.dbname
                )
            except psycopg2.DatabaseError as e:
                LOGGER.error(e)
                raise e
            finally:
                LOGGER.info('Connection opened successfully.')

    def select(self, query, params=None):
        """Run a SQL query to select rows from table."""
        self.connect()
        with self.conn.cursor() as cur:
            if params is None:
                cur.execute(query)
            else:
                cur.execute(query, params)
            records = cur.fetchall()
        cur.close()
        return records

    def perform(self, query, params=None):
        """Run a SQL query that does not return anything"""
        self.connect()
        with self.conn.cursor() as cur:
            if params is None:
                cur.execute(query)
            else:
                cur.execute(query, params)
        self.conn.commit()
        cur.close()

    def mogrify_query(self, query, params=None):
        """This will return the query as string for testing"""
        self.connect()
        with self.conn.cursor() as cur:
            if params is None:
                result = cur.mogrify(query)
            else:
                result = cur.mogrify(query, params)
        cur.close()
<<<<<<< HEAD
        return result
        
    def cursor(self):
        """This will return the query as string for testing"""
        self.connect()
        self.conn.cursor()
        return self.conn.cursor()
=======
        return result
>>>>>>> 308b37f1
<|MERGE_RESOLUTION|>--- conflicted
+++ resolved
@@ -1,12 +1,8 @@
 # Code based on https://github.com/hackersandslackers/psycopg2-tutorial/blob/master/psycopg2_tutorial/db.py
 import psycopg2
 from log import LOGGER
-<<<<<<< HEAD
 from postgis import Point, LineString, Polygon
 from postgis.psycopg import register
-=======
-import os.path
->>>>>>> 308b37f1
 
 
 class Database:
@@ -73,14 +69,10 @@
             else:
                 result = cur.mogrify(query, params)
         cur.close()
-<<<<<<< HEAD
         return result
         
     def cursor(self):
         """This will return the query as string for testing"""
         self.connect()
         self.conn.cursor()
-        return self.conn.cursor()
-=======
-        return result
->>>>>>> 308b37f1
+        return self.conn.cursor()