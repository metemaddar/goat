<<<<<<< HEAD
DROP TABLE IF EXISTS pois cascade;
=======
DROP TABLE IF EXISTS pois CASCADE;
>>>>>>> f57db883
CREATE TABLE pois as (


-- all amenities, excluding shops, schools and kindergartens
SELECT osm_id,'point' as origin_geometry, access,"addr:housenumber" as housenumber, amenity, shop, 
tags -> 'origin' AS origin, tags -> 'organic' AS organic, denomination,brand,name,
operator,public_transport,railway,religion,tags -> 'opening_hours' as opening_hours, ref,tags, way as geom, tags -> 'wheelchair' as wheelchair  
FROM planet_osm_point
WHERE amenity IS NOT NULL AND shop IS NULL AND amenity <> 'school' AND amenity <> 'kindergarten'

UNION ALL
-- same block to edit--

--all playgrounds (insert leisure as amenity)

SELECT osm_id,'point' as origin_geometry, access,"addr:housenumber" as housenumber, leisure AS amenity, shop, 
tags -> 'origin' AS origin, tags -> 'organic' AS organic, denomination,brand,name,
operator,public_transport,railway,religion,tags -> 'opening_hours' as opening_hours, ref,tags, way as geom, tags -> 'wheelchair' as wheelchair  
FROM planet_osm_point
WHERE leisure = 'playground'

UNION ALL

SELECT osm_id,'polygon' as origin_geometry, access,"addr:housenumber" as housenumber, leisure AS amenity, shop, 
tags -> 'origin' AS origin, tags -> 'organic' AS organic, denomination,brand,name,
operator,public_transport,railway,religion,tags -> 'opening_hours' as opening_hours, ref,tags, st_centroid(way) as geom, tags -> 'wheelchair' as wheelchair  
FROM planet_osm_polygon
WHERE leisure = 'playground'

--end same block

UNION ALL 
-- all shops that don't have an amenity'
SELECT osm_id,'point' as origin_geometry, access,"addr:housenumber" as housenumber, amenity, shop, 
tags -> 'origin' AS origin, tags -> 'organic' AS organic, denomination,brand,name,
operator,public_transport,railway,religion,tags -> 'opening_hours' as opening_hours, ref,tags, way as geom, tags -> 'wheelchair' as wheelchair  
FROM planet_osm_point
WHERE shop IS NOT NULL AND amenity IS NULL

UNION ALL 
-- all amenities that are not schools
SELECT osm_id, 'polygon' as origin_geometry, access,"addr:housenumber" as housenumber, amenity, shop, 
tags -> 'origin' AS origin, tags -> 'organic' AS organic, denomination,brand,name,
operator,public_transport,railway,religion,tags -> 'opening_hours' as opening_hours, ref,tags, st_centroid(way) as geom, tags -> 'wheelchair' as wheelchair  
FROM planet_osm_polygon
WHERE amenity IS NOT NULL AND amenity <> 'school' AND amenity <> 'kindergarten'

UNION ALL 
-- all shops
SELECT osm_id,'polygon' as origin_geometry, access,"addr:housenumber" as housenumber, amenity, shop, 
tags -> 'origin' AS origin, tags -> 'organic' AS organic, denomination,brand,name,
operator,public_transport,railway,religion,tags -> 'opening_hours' as opening_hours, ref,tags, st_centroid(way) as geom, tags -> 'wheelchair' as wheelchair  
FROM planet_osm_polygon
WHERE shop IS NOT NULL 

UNION ALL
-- all tourism
SELECT osm_id,'point' as origin_geometry, access,"addr:housenumber" as housenumber, tourism, shop, 
tags -> 'origin' AS origin, tags -> 'organic' AS organic, denomination,brand,name,
operator,public_transport,railway,religion,tags -> 'opening_hours' as opening_hours, ref,tags, way as geom, tags -> 'wheelchair' as wheelchair  
FROM planet_osm_point
WHERE tourism IS NOT NULL

UNION ALL

-- all sports (sport stuff is usually not tagged with amenity, but with leisure=* and sport=*)

SELECT osm_id,'point' as origin_geometry, access,"addr:housenumber" as housenumber, 'sport' AS amenity, shop, 
tags -> 'origin' AS origin, tags -> 'organic' AS organic, denomination,brand,name,
operator,public_transport,railway,religion,tags -> 'opening_hours' as opening_hours, ref, tags||hstore('sport', sport)||hstore('leisure', leisure)  AS tags, way as geom,
tags -> 'wheelchair' as wheelchair  
FROM planet_osm_point
WHERE (sport IS NOT NULL
OR leisure = any (SELECT (jsonb_array_elements_text((select_from_variable_container_o('amenity_config')->'leisure'->'add')::jsonb))))
AND leisure !=(SELECT (jsonb_array_elements_text((select_from_variable_container_o('amenity_config')->'leisure'->'discard')::jsonb)))
AND sport !=(SELECT (jsonb_array_elements_text((select_from_variable_container_o('amenity_config')->'sport'->'discard')::jsonb)))

UNION ALL

SELECT osm_id,'polygon' as origin_geometry, access,"addr:housenumber" as housenumber, 'sport' AS amenity, shop, 
tags -> 'origin' AS origin, tags -> 'organic' AS organic, denomination,brand,name,
operator,public_transport,railway,religion,tags -> 'opening_hours' as opening_hours, ref, tags||hstore('sport', sport)||hstore('leisure', leisure)  AS tags, st_centroid(way) as geom,
tags -> 'wheelchair' as wheelchair  
FROM planet_osm_polygon
WHERE (sport IS NOT NULL
OR leisure = any (SELECT (jsonb_array_elements_text((select_from_variable_container_o('amenity_config')->'leisure'->'add')::jsonb))))
AND leisure !=(SELECT (jsonb_array_elements_text((select_from_variable_container_o('amenity_config')->'leisure'->'discard')::jsonb)))
AND sport !=(SELECT (jsonb_array_elements_text((select_from_variable_container_o('amenity_config')->'sport'->'discard')::jsonb)))

UNION ALL 

-- Add fitness centers
SELECT osm_id,'point' as origin_geometry, access,"addr:housenumber" as housenumber, 'gym' AS amenity, shop, 
tags -> 'origin' AS origin, tags -> 'organic' AS organic, denomination,brand,name,
operator,public_transport,railway,religion,tags -> 'opening_hours' as opening_hours, ref, tags||hstore('sport', sport)||hstore('leisure', leisure)  AS tags, way as geom,
tags -> 'wheelchair' as wheelchair  
FROM planet_osm_point 
WHERE (leisure = 'fitness_centre' OR (leisure = 'sports_centre' AND sport = 'fitness'))
AND (sport IN('multi','fitness') OR sport IS NULL)
AND NOT (lower(name) LIKE '%yoga%')

UNION ALL 

SELECT osm_id,'polygon' as origin_geometry, access,"addr:housenumber" as housenumber, 'gym' AS amenity, shop, 
tags -> 'origin' AS origin, tags -> 'organic' AS organic, denomination,brand,name,
operator,public_transport,railway,religion,tags -> 'opening_hours' as opening_hours, ref, tags||hstore('sport', sport)||hstore('leisure', leisure)  AS tags, ST_Centroid(way) as geom,
tags -> 'wheelchair' as wheelchair  
FROM planet_osm_polygon
WHERE (leisure = 'fitness_centre' OR (leisure = 'sports_centre' AND sport = 'fitness'))
AND (sport IN('multi','fitness') OR sport IS NULL)
AND NOT (lower(name) LIKE '%yoga%')

UNION ALL 
-- Add Yoga centers

SELECT osm_id,'point' as origin_geometry, access,"addr:housenumber" as housenumber, 'yoga' AS amenity, shop, 
tags -> 'origin' AS origin, tags -> 'organic' AS organic, denomination,brand,name,
operator,public_transport,railway,religion,tags -> 'opening_hours' as opening_hours, ref, tags||hstore('sport', sport)||hstore('leisure', leisure)  AS tags, way as geom,
tags -> 'wheelchair' as wheelchair
FROM planet_osm_point WHERE (sport = 'yoga' OR lower(name) LIKE '%yoga%') AND shop IS NULL

UNION ALL 

-------------------------------------------------------------------
--------------------School polygons--------------------------------
-------------------------------------------------------------------

--------------------------primary_school (über Name, wenn kein isced:level)------------------
SELECT osm_id, 'polygon' as origin_geometry, access,"addr:housenumber" as housenumber, 'primary_school' AS amenity, shop, 
tags -> 'origin' AS origin, tags -> 'organic' AS organic, denomination,brand,name,
operator,public_transport,railway,religion,tags -> 'opening_hours' as opening_hours, ref,tags, st_centroid(way) as geom,
tags -> 'wheelchair' as wheelchair  
FROM planet_osm_polygon
WHERE amenity = 'school' AND (
lower(name) LIKE ANY (SELECT (jsonb_array_elements_text((select_from_variable_container_o('amenity_config')->'primary_school'->'add')::jsonb))) AND
lower(name) NOT LIKE ANY (SELECT (jsonb_array_elements_text((select_from_variable_container_o('amenity_config')->'primary_school'->'discard')::jsonb)))
AND tags -> 'isced:level' IS NULL)
OR tags -> 'isced:level' LIKE '%1%'

UNION ALL


--------------secondary_school; Haupt-/Mittel-/Realschule/Gymnasium (über Name, wenn kein isced:level)----------------

SELECT osm_id, 'polygon' as origin_geometry, access,"addr:housenumber" as housenumber, 'secondary_school' AS amenity, shop, 
tags -> 'origin' AS origin, tags -> 'organic' AS organic, denomination,brand,name,
operator,public_transport,railway,religion,tags -> 'opening_hours' as opening_hours, ref,tags, st_centroid(way) as geom,
tags -> 'wheelchair' as wheelchair  
FROM planet_osm_polygon
WHERE amenity = 'school' AND ((
lower(name) LIKE ANY (SELECT (jsonb_array_elements_text((select_from_variable_container_o('amenity_config')->'secondary_school'->'add')::jsonb)))
AND
lower(name) NOT LIKE ANY (SELECT (jsonb_array_elements_text((select_from_variable_container_o('amenity_config')->'secondary_school'->'discard')::jsonb)))
AND tags -> 'isced:level' IS NULL
)
OR tags -> 'isced:level' LIKE ANY (ARRAY['%2%', '%3%'])
)

UNION ALL 

-----------------------------------------------------------------
--------------------School points--------------------------------
-----------------------------------------------------------------

--------------------------primary_school (über Name, wenn kein isced:level)------------------

SELECT osm_id, 'point' as origin_geometry, access,"addr:housenumber" as housenumber, 'primary_school' AS amenity, shop, 
tags -> 'origin' AS origin, tags -> 'organic' AS organic, denomination,brand,name,
operator,public_transport,railway,religion,tags -> 'opening_hours' as opening_hours, ref,tags, st_centroid(way) as geom,
tags -> 'wheelchair' as wheelchair  
FROM planet_osm_point
WHERE amenity = 'school' AND (
lower(name) LIKE ANY (SELECT (jsonb_array_elements_text((select_from_variable_container_o('amenity_config')->'primary_school'->'add')::jsonb))) AND
lower(name) NOT LIKE ANY (SELECT (jsonb_array_elements_text((select_from_variable_container_o('amenity_config')->'primary_school'->'discard')::jsonb)))
AND tags -> 'isced:level' IS NULL)
OR tags -> 'isced:level' LIKE '%1%'

UNION ALL

--------------secondary_school; Haupt-/Mittel-/Realschule/Gymnasium (über Name, wenn kein isced:level)----------------

SELECT osm_id, 'point' as origin_geometry, access,"addr:housenumber" as housenumber, 'secondary_school' AS amenity, shop, 
tags -> 'origin' AS origin, tags -> 'organic' AS organic, denomination,brand,name,
operator,public_transport,railway,religion,tags -> 'opening_hours' as opening_hours, ref,tags, st_centroid(way) as geom,
tags -> 'wheelchair' as wheelchair  
FROM planet_osm_point
WHERE amenity = 'school' AND ((
lower(name) LIKE ANY (SELECT (jsonb_array_elements_text((select_from_variable_container_o('amenity_config')->'secondary_school'->'add')::jsonb)))
AND
lower(name) NOT LIKE ANY (SELECT (jsonb_array_elements_text((select_from_variable_container_o('amenity_config')->'secondary_school'->'discard')::jsonb)))
AND tags -> 'isced:level' IS NULL
)
OR tags -> 'isced:level' LIKE ANY (ARRAY['%2%', '%3%'])
)
);

-----------------------------------------------------------------
-------------Insert kindergartens--------------------------------
-----------------------------------------------------------------

DROP TABLE IF EXISTS kindergartens_polygons;
CREATE TEMP TABLE kindergartens_polygons AS (
SELECT osm_id,'polygon' as origin_geometry, access, "addr:housenumber" as housenumber, amenity, shop, 
tags -> 'origin' AS origin, tags -> 'organic' AS organic, denomination, brand, name,
operator, public_transport, railway, religion, tags -> 'opening_hours' as opening_hours, ref, tags::hstore AS tags, way as geom,
tags -> 'wheelchair' as wheelchair, ST_centroid(way) AS centroid
FROM planet_osm_polygon
WHERE amenity = 'kindergarten' );

DROP TABLE IF EXISTS kindergarten_duplicates;
CREATE TEMP TABLE kindergarten_duplicates AS (
SELECT *
FROM (
	SELECT o.*, ST_Distance(o.centroid,p.centroid) AS distance
	FROM kindergartens_polygons o
	JOIN kindergartens_polygons p
	ON ST_DWithin( o.centroid::geography, p.centroid::geography, select_from_variable_container_s('duplicated_kindergarten_lookup_radius')::float)
	AND NOT ST_DWithin(o.centroid, p.centroid, 0)
	) AS duplicates) ;

DELETE FROM kindergartens_polygons WHERE osm_id = ANY (SELECT osm_id FROM kindergarten_duplicates);

INSERT INTO kindergartens_polygons 
SELECT max(osm_id), 'polygon' AS origin_geometry, max(access) AS access, max(housenumber) AS housenumber, 
max(amenity) AS amenity, max(shop) AS shop, max(tags -> 'origin') AS origin, max(tags -> 'organic') AS organic, max(denomination) AS denomination,
max(brand) AS brand, max(name) AS name, max(operator) AS operator, max(public_transport) AS public_transport, max(railway) AS railway,
max(religion) AS religion, max(tags -> 'opening_hours') AS opening_hours, max(REF) AS ref, max(tags::TEXT)::hstore AS tags, null,
max(tags -> 'wheelchair') AS wheelchair, max(centroid)::geometry
FROM kindergarten_duplicates GROUP BY distance;

INSERT INTO pois 
SELECT DISTINCT p.osm_id,'point' as origin_geometry, p.access, "addr:housenumber" AS housenumber, p.amenity, p.shop, --p."addr:housenumber" doesn't work
p.tags -> 'origin' AS origin, p.tags -> 'organic' AS organic, p.denomination,p.brand,p.name,
p.operator,p.public_transport,p.railway,p.religion,p.tags -> 'opening_hours' as opening_hours, p.ref, p.tags::hstore AS tags, p.way as geom,
p.tags -> 'wheelchair' as wheelchair 
FROM planet_osm_point p
WHERE p.amenity = 'kindergarten'
EXCEPT
SELECT DISTINCT p.osm_id,'point' as origin_geometry, p.access, "addr:housenumber" AS housenumber, p.amenity, p.shop, --p."addr:housenumber" doesn't work
p.tags -> 'origin' AS origin, p.tags -> 'organic' AS organic, p.denomination,p.brand,p.name,
p.operator,p.public_transport,p.railway,p.religion,p.tags -> 'opening_hours' as opening_hours, p.ref, p.tags::hstore AS tags, p.way as geom,
p.tags -> 'wheelchair' as wheelchair 
FROM planet_osm_point p, kindergartens_polygons kp
WHERE p.amenity = 'kindergarten' AND ST_Intersects(ST_Buffer(p.way::geography,select_from_variable_container_s('duplicated_kindergarten_lookup_radius')::float ), kp.geom)

UNION ALL 

SELECT kp.osm_id, kp.origin_geometry, kp.ACCESS, kp.housenumber, kp.amenity, kp.shop, kp.origin, kp.organic, kp.denomination, kp.brand, kp.name, 
kp.OPERATOR, kp.public_transport, kp.railway, kp.religion, kp.opening_hours, kp.REF, kp.tags, kp.centroid AS geom, kp.wheelchair
FROM kindergartens_polygons kp;

-- Insert outdoor fitness stations
DROP TABLE IF EXISTS containing_polygons;
CREATE TEMP TABLE containing_polygons (geom geometry);

INSERT INTO containing_polygons
WITH merged_geom AS (
SELECT (ST_Dump(way)).geom AS geom
FROM (
	SELECT ST_Union(way) AS way		
	FROM planet_osm_polygon
	WHERE leisure = 'fitness_station' OR("leisure" = 'pitch' and "sport" = 'fitness'))x)
SELECT m.geom FROM planet_osm_polygon pop, merged_geom m GROUP BY m.geom;

-- Paste zones attributes in containing polygons
DROP TABLE IF EXISTS grouping_polygons;
CREATE TEMP TABLE grouping_polygons  (LIKE planet_osm_polygon INCLUDING INDEXES);

INSERT INTO grouping_polygons
SELECT pop.* FROM containing_polygons
LEFT JOIN planet_osm_polygon pop 
ON ST_Contains(pop.way, geom)
WHERE pop.leisure = 'fitness_station' OR("leisure" = 'pitch' and "sport" = 'fitness');

-- Select points that are into polygons

DROP TABLE IF EXISTS fitness_points;
CREATE TEMP TABLE fitness_points (LIKE planet_osm_point INCLUDING ALL);
INSERT INTO fitness_points(
SELECT DISTINCT pop.* FROM planet_osm_point pop
LEFT JOIN grouping_polygons gp
ON ST_intersects(pop.way, gp.way)
WHERE pop.leisure = 'fitness_station' AND ST_contains(gp.way,pop.way)
);

--- ADD to pois

INSERT INTO pois(

SELECT pop.osm_id, 'polygon' AS origin_geometry, pop.ACCESS AS ACCESS, pop."addr:housenumber" AS "addr:housenumber",
'outdoor_fitness_station' AS amenity, pop.shop AS store, pop.tags->'origin' AS origin, pop.tags->'organic' AS organic, pop.denomination AS denomination,
pop.brand AS brand, gp.name AS name, pop.OPERATOR AS operator, pop.public_transport AS public_transport, pop.railway AS railway,
pop.religion AS religion, pop.tags->'opening_hours' AS opening_hours, pop.ref AS ref, (pop.tags||hstore('sport', pop.sport)||hstore('leisure', pop.leisure))::hstore  AS tags, ST_Centroid(pop.way) AS geom, pop.tags ->'wheelchair' AS wheelchair
FROM planet_osm_polygon pop
LEFT JOIN grouping_polygons gp
ON ST_intersects(pop.way, gp.way)
WHERE pop.leisure = 'fitness_station'  OR(pop.leisure = 'pitch' and pop.sport = 'fitness')
--WHERE pop.leisure = 'fitness_station' AND NOT ST_contains(pop.way, gp.way)

UNION ALL 

SELECT osm_id, 'point' AS origin_geometry, ACCESS AS ACCESS, "addr:housenumber" AS "addr:housenumber",
'outdoor_fitness_station' AS amenity, shop AS store, tags->'origin' AS origin, tags->'organic' AS organic, denomination AS denomination,
brand AS brand, name AS name, OPERATOR AS operator, public_transport AS public_transport, railway AS railway,
religion AS religion, tags->'opening_hours' AS opening_hours, ref AS ref, (tags||hstore('sport', sport)||hstore('leisure', leisure))::hstore, way AS geom, tags ->'wheelchair' AS wheelchair
FROM fitness_points

UNION ALL

SELECT pop.osm_id, 'point' AS origin_geometry, pop.ACCESS AS ACCESS, pop."addr:housenumber" AS "addr:housenumber",
'outdoor_fitness_station' AS amenity, pop.shop AS store, pop.tags->'origin' AS origin, pop.tags->'organic' AS organic, pop.denomination AS denomination,
pop.brand AS brand, pop.name AS name, pop.OPERATOR AS operator, pop.public_transport AS public_transport, pop.railway AS railway,
pop.religion AS religion, pop.tags->'opening_hours' AS opening_hours, pop.ref AS ref, (pop.tags||hstore('sport', pop.sport)||hstore('leisure', pop.leisure))::hstore, pop.way AS geom, pop.tags ->'wheelchair' AS wheelchair
FROM planet_osm_point pop, fitness_points fp
WHERE pop.leisure = 'fitness_station' EXCEPT 
SELECT pop.osm_id, 'point' AS origin_geometry, pop.ACCESS AS ACCESS, pop."addr:housenumber" AS "addr:housenumber",
'outdoor_fitness_station' AS amenity, pop.shop AS store, pop.tags->'origin' AS origin, pop.tags->'organic' AS organic, pop.denomination AS denomination,
pop.brand AS brand, pop.name AS name, pop.OPERATOR AS operator, pop.public_transport AS public_transport, pop.railway AS railway,
pop.religion AS religion, pop.tags->'opening_hours' AS opening_hours, pop.ref AS ref, (pop.tags||hstore('sport', pop.sport)||hstore('leisure', pop.leisure))::hstore, pop.way AS geom, pop.tags ->'wheelchair' AS wheelchair
FROM planet_osm_point pop, fitness_points fp
WHERE pop.leisure = 'fitness_station' AND ST_contains(pop.way, fp.way)
  
);

--Distinguish kindergarten - nursery
SELECT pois_reclassification_array('name','kindergarten','amenity','nursery','left');
UPDATE pois p SET amenity = 'nursery'
WHERE amenity = 'kindergarten'	
AND (tags -> 'max_age') = '3';

/*End*/
------------------------------------------end kindergarten-------------------------------------------

--For Munich grocery == convencience

SELECT pois_reclassification('shop','grocery','amenity','convenience','singlevalue');
SELECT pois_reclassification('shop','fashion','amenity','clothes','singlevalue');

/*End*/

ALTER TABLE pois add column gid serial;
ALTER TABLE pois add primary key(gid); 
CREATE INDEX index_pois ON pois USING GIST (geom);
CREATE INDEX ON pois(amenity);

UPDATE pois SET amenity = shop
WHERE shop IS NOT NULL;
ALTER TABLE pois DROP COLUMN shop;

--Refinement Shopping

SELECT pois_reclassification_array('name','supermarket','amenity','discount_supermarket','any');
SELECT pois_reclassification_array('name','supermarket','amenity','hypermarket','any');
SELECT pois_reclassification_array('name','supermarket','amenity','no_end_consumer_store','any');
SELECT pois_reclassification_array('name','supermarket','amenity','health_food','any');

--Refinement Discount Gyms
SELECT pois_reclassification_array('name','gym','amenity','discount_gym','any');

UPDATE pois SET amenity = 'organic'
WHERE organic = 'only'
AND (amenity = 'supermarket' OR amenity = 'convenience');

UPDATE pois SET amenity = 'international_supermarket'
WHERE origin is not null
AND (amenity = 'supermarket' OR amenity = 'convenience');

/*End*/

--Select relevant operators bicycle_rental

DELETE FROM pois 
WHERE (NOT lower(operator) ~~ 
ANY
(
	SELECT concat('%',jsonb_object_keys(select_from_variable_container_o('pois_search_conditions')->'operators_bicycle_rental'),'%')
)  
OR operator IS NULL) 
AND amenity = 'bicycle_rental';


--INSERT public_transport_stops
WITH pt AS (
	SELECT osm_id,'bus_stop' as public_transport_stop,name,tags -> 'wheelchair' AS wheelchair, way as geom FROM planet_osm_point 
	WHERE highway = 'bus_stop' AND name IS NOT NULL
	UNION ALL
	SELECT osm_id,'bus_stop' as public_transport_stop,name,tags -> 'wheelchair' AS wheelchair, way as geom FROM planet_osm_point 
	WHERE public_transport = 'platform' AND highway <> 'bus_stop'
	AND name IS NOT NULL AND tags -> 'bus'='yes'
	UNION ALL
	SELECT osm_id,'tram_stop' as public_transport_stop,name,tags -> 'wheelchair' AS wheelchair,way as geom FROM planet_osm_point 
	WHERE public_transport = 'stop_position' 
	AND tags -> 'tram'='yes'
	AND name IS NOT NULL
	UNION ALL
	SELECT osm_id,'subway_entrance' as public_transport,name,tags -> 'wheelchair' AS wheelchair, way as geom FROM planet_osm_point
	WHERE railway = 'subway_entrance'
	UNION ALL
	SELECT osm_id,'rail_station' as public_transport,name,tags -> 'wheelchair' AS wheelchair,way as geom 
	FROM planet_osm_point WHERE railway = 'stop'
	AND tags -> 'train' ='yes'
)
INSERT INTO pois (osm_id,origin_geometry,amenity,name,wheelchair,geom) 
SELECT osm_id,'point',public_transport_stop,name,wheelchair,geom 
FROM pt;

DO $$                  
    BEGIN 
        IF EXISTS
            ( SELECT 1
              FROM   information_schema.tables 
              WHERE  table_schema = 'public'
              AND    table_name = 'pois_insert_no_fusion'
            )
        THEN
			INSERT INTO pois (origin_geometry,amenity,name,geom)
			SELECT 'point', amenity, name, geom 
			FROM pois_insert_no_fusion;
		END IF;
    END
$$ ;

WITH x AS (
	SELECT 'subway' as public_transport,name,way as geom  FROM planet_osm_point 
	WHERE public_transport ='station' 
	AND tags -> 'subway' = 'yes' AND railway <> 'proposed'
),
close_entrances AS (
	SELECT p.geom,x.name,min(st_distance(p.geom::geography,x.geom::geography))
	FROM pois p, x
	WHERE p.geom && ST_Buffer(x.geom::geography,500)::geometry
	GROUP BY p.geom,x.name
)
UPDATE pois p set name = c.name 
FROM close_entrances c
WHERE p.geom = c.geom
AND amenity = 'subway_entrance';
-- Insert TransmiCable

<<<<<<< HEAD
INSERT INTO pois
SELECT osm_id,'point' as origin_geometry, access,"addr:housenumber" as housenumber, 'transmicable' AS amenity,  
tags -> 'origin' AS origin, tags -> 'organic' AS organic, denomination,brand,name,
operator,public_transport,railway,religion,tags -> 'opening_hours' as opening_hours, ref,tags, way as geom, tags -> 'wheelchair' as wheelchair  
FROM planet_osm_point
WHERE aerialway ='station' AND public_transport = 'station';

-- Insert Parks

INSERT INTO pois
SELECT osm_id,'polygon' as origin_geometry, access,"addr:housenumber" as housenumber, 'park' AS amenity,  
tags -> 'origin' AS origin, tags -> 'organic' AS organic, denomination,brand,name,
operator,public_transport,railway,religion,tags -> 'opening_hours' as opening_hours, ref,tags, ST_Centroid(way) as geom, tags -> 'wheelchair' as wheelchair  
FROM planet_osm_polygon
WHERE leisure = 'park' AND (ACCESS IS NULL OR ACCESS='public');
-- Implement new points where pois_full_replacement exists
=======
-- Multipoint for Sports center and waterparks

DROP TABLE IF EXISTS community_sports_center;
DROP TABLE IF EXISTS waterpark;
CREATE TABLE community_sports_center (LIKE planet_osm_polygon INCLUDING INDEXES);
INSERT INTO community_sports_center
SELECT * 
FROM planet_osm_polygon 
WHERE 
(
	(leisure = 'sports_centre' AND 
	lower(name) ~~ ANY (ARRAY(SELECT '%'||jsonb_array_elements_text(select_from_variable_container_o('pois_search_conditions') -> 'community_sport_centre') || '%')))
	OR 
	(landuse = 'recreation_ground' AND lower(name) ~~ ANY (ARRAY(SELECT '%'||jsonb_array_elements_text(select_from_variable_container_o('pois_search_conditions') -> 'community_sport_centre') || '%')
))
)
AND amenity IS NULL 
AND NOT (building IS NOT NULL AND sport IS null);

SELECT derive_access_from_polygons('community_sports_center','community_sports_center');
DROP TABLE IF EXISTS community_sports_center;

CREATE TABLE waterpark (LIKE planet_osm_polygon INCLUDING INDEXES);
INSERT INTO waterpark
SELECT * 
FROM planet_osm_polygon WHERE leisure = 'water_park' AND amenity IS NULL;
SELECT derive_access_from_polygons('waterpark','waterpark');
DROP TABLE IF EXISTS waterpark;

-- If custom_pois exists, run pois fusion 

>>>>>>> f57db883
DO $$                  
    BEGIN 
        IF EXISTS
            ( SELECT 1
              FROM   information_schema.tables 
              WHERE  table_schema = 'public'
<<<<<<< HEAD
              AND    table_name = 'pois_full_replacement'
            )
        THEN
			--Run replacements
			PERFORM (SELECT pois_full_replacement('pois_full_replacement','kindergarten','kindergarten'));
			PERFORM (SELECT pois_full_replacement('pois_full_replacement','school','school'));
			PERFORM (SELECT pois_full_replacement('pois_full_replacement','university','university'));
			PERFORM (SELECT pois_full_replacement('pois_full_replacement','sitp','sitp'));
			PERFORM (SELECT pois_full_replacement('pois_full_replacement','transmilenio','transmilenio'));
			PERFORM (SELECT pois_full_replacement('pois_full_replacement','cade','cade'));
			PERFORM (SELECT pois_full_replacement('pois_full_replacement','notary','notary'));
=======
              AND    table_name = 'custom_pois'
            )
        THEN
			--Run pois_fusion
			PERFORM pois_fusion();
>>>>>>> f57db883
        END IF ;
    END
$$ ;

<<<<<<< HEAD
--CREATE copy of pois for scenarios
DROP TABLE IF EXISTS pois_userinput CASCADE;
=======

--CREATE copy of pois for scenarios
DROP TABLE IF EXISTS pois_userinput;
>>>>>>> f57db883
CREATE TABLE pois_userinput (like pois INCLUDING ALL);
INSERT INTO pois_userinput
SELECT * FROM pois;

ALTER TABLE pois_userinput ADD COLUMN userid integer;
CREATE INDEX ON pois_userinput(userid);

--Add Foreign Key to pois_userinput 
ALTER TABLE pois_userinput ADD COLUMN pois_modified_id integer; 
ALTER TABLE pois_userinput
ADD CONSTRAINT pois_userinput_id_fkey FOREIGN KEY (pois_modified_id) 
REFERENCES pois_modified(id) ON DELETE CASCADE;<|MERGE_RESOLUTION|>--- conflicted
+++ resolved
@@ -1,8 +1,4 @@
-<<<<<<< HEAD
 DROP TABLE IF EXISTS pois cascade;
-=======
-DROP TABLE IF EXISTS pois CASCADE;
->>>>>>> f57db883
 CREATE TABLE pois as (
 
 
@@ -442,7 +438,6 @@
 AND amenity = 'subway_entrance';
 -- Insert TransmiCable
 
-<<<<<<< HEAD
 INSERT INTO pois
 SELECT osm_id,'point' as origin_geometry, access,"addr:housenumber" as housenumber, 'transmicable' AS amenity,  
 tags -> 'origin' AS origin, tags -> 'organic' AS organic, denomination,brand,name,
@@ -459,7 +454,6 @@
 FROM planet_osm_polygon
 WHERE leisure = 'park' AND (ACCESS IS NULL OR ACCESS='public');
 -- Implement new points where pois_full_replacement exists
-=======
 -- Multipoint for Sports center and waterparks
 
 DROP TABLE IF EXISTS community_sports_center;
@@ -491,14 +485,12 @@
 
 -- If custom_pois exists, run pois fusion 
 
->>>>>>> f57db883
 DO $$                  
     BEGIN 
         IF EXISTS
             ( SELECT 1
               FROM   information_schema.tables 
               WHERE  table_schema = 'public'
-<<<<<<< HEAD
               AND    table_name = 'pois_full_replacement'
             )
         THEN
@@ -510,25 +502,29 @@
 			PERFORM (SELECT pois_full_replacement('pois_full_replacement','transmilenio','transmilenio'));
 			PERFORM (SELECT pois_full_replacement('pois_full_replacement','cade','cade'));
 			PERFORM (SELECT pois_full_replacement('pois_full_replacement','notary','notary'));
-=======
-              AND    table_name = 'custom_pois'
+		        END IF;
+    END
+$$ ;
+DO $$                  
+    BEGIN 
+        IF EXISTS
+            ( SELECT 1
+              FROM   information_schema.tables 
+              WHERE  table_schema = 'public'
+			  AND    table_name = 'custom_pois'
             )
         THEN
 			--Run pois_fusion
 			PERFORM pois_fusion();
->>>>>>> f57db883
         END IF ;
     END
 $$ ;
 
-<<<<<<< HEAD
 --CREATE copy of pois for scenarios
 DROP TABLE IF EXISTS pois_userinput CASCADE;
-=======
 
 --CREATE copy of pois for scenarios
 DROP TABLE IF EXISTS pois_userinput;
->>>>>>> f57db883
 CREATE TABLE pois_userinput (like pois INCLUDING ALL);
 INSERT INTO pois_userinput
 SELECT * FROM pois;
