<<<<<<< HEAD
/*For each footpath noise levels (day and night) are derived an aggregated for different sound sources*/

DROP TABLE IF EXISTS noise_levels_footpaths;
CREATE TEMP TABLE noise_levels_footpaths 
(
  gid serial, 
  footpath_id integer, 
  noise_level_db integer, 
  noise_type text,
  CONSTRAINT noise_levels_footpaths_pkey PRIMARY KEY (gid)
);

DO $$     
	DECLARE 
		noise_key TEXT;
    BEGIN     
	    FOR noise_key IN SELECT DISTINCT noise_type FROM noise  	
		LOOP
			RAISE NOTICE 'Following noise type will be calculated: %', noise_key;
			DROP TABLE IF EXISTS noise_subdivide;
			CREATE TEMP TABLE noise_subdivide AS 
			SELECT ST_SUBDIVIDE((ST_DUMP(geom)).geom, 50) AS geom, noise_level_db  
			FROM noise fn 
			WHERE noise_type = noise_key;
			
			ALTER TABLE noise_subdivide ADD COLUMN gid serial;
			ALTER TABLE noise_subdivide ADD PRIMARY KEY(gid);
			CREATE INDEX ON noise_subdivide USING GIST(geom);
			
			INSERT INTO noise_levels_footpaths(footpath_id,noise_level_db,noise_type)
			SELECT id, 
			COALESCE(arr_polygon_attr[array_position(arr_shares, array_greatest(arr_shares))]::integer, 0) AS val, noise_key
			FROM footpaths_get_polygon_attr('noise_subdivide','noise_level_db');
			
		END LOOP;
    END
$$ ;

ALTER TABLE footpath_visualization ADD COLUMN noise_day float; 
WITH noise_day AS 
(
	SELECT footpath_id, (10 * LOG(SUM(power(10,(noise_level_db::float/10))))) AS noise 
	FROM noise_levels_footpaths
	WHERE noise_type LIKE '%day%'
	GROUP BY footpath_id
)
UPDATE footpath_visualization f
SET noise_day = n.noise 
FROM noise_day n  
WHERE f.id = n.footpath_id; 

ALTER TABLE footpath_visualization ADD COLUMN noise_night float; 
WITH noise_night AS 
(
	SELECT footpath_id, (10 * LOG(SUM(power(10,(noise_level_db::float/10))))) AS noise 
	FROM noise_levels_footpaths
	WHERE noise_type LIKE '%night%'
	GROUP BY footpath_id
)
UPDATE footpath_visualization f
SET noise_night = n.noise 
FROM noise_night n  
WHERE f.id = n.footpath_id; 
=======
-----------------------------------------------------
--FUCTION GREATEST VALUE IN ARRAY------
CREATE OR REPLACE FUNCTION array_greatest(anyarray)
RETURNS anyelement
LANGUAGE SQL
AS $$
  SELECT max(elements) FROM unnest($1) elements
$$;
---------------------------START_DAY_NOISE---------------------------

/*
DROP TABLE noise_day_street;
CREATE TABLE noise_day_street AS 
SELECT ST_SUBDIVIDE((ST_DUMP(geom)).geom, 50) AS geom, noise_level_db  
FROM noise fn 
WHERE noise_type = 'day_street';

ALTER TABLE noise_day_street ADD COLUMN gid serial;
CREATE INDEX ON noise_day_street USING GIST(geom);

Improvements:

- Create noise table using Subdivide
- Execute new function footpaths_get_polygon_attr.sql
- Inserts all decibel values into one table
- Compute aggregated noise using sum function 

*/




DROP TABLE IF EXISTS day_street;
DROP TABLE IF EXISTS day_tram;
DROP TABLE IF EXISTS day_railway;
CREATE TEMP TABLE day_street AS (SELECT * FROM freiburg_noise fn WHERE noise_type = 'day_street');
CREATE TEMP TABLE day_tram AS (SELECT * FROM freiburg_noise fn WHERE noise_type = 'day_tram');
CREATE TEMP TABLE day_railway AS (SELECT * FROM freiburg_noise fn WHERE noise_type = 'day_railway');

DROP TABLE IF EXISTS fp_day_street;
CREATE TEMP TABLE fp_day_street AS 
SELECT ilp.*
FROM intersection_lines_polygons('footpath_visualization', 'id', 'day_street', 'noise_level_db') ilp, footpath_visualization fu
WHERE fu.id = ilp.id;

DROP TABLE IF EXISTS fp_day_tram;
CREATE TEMP TABLE fp_day_tram AS 
SELECT ilp.*
FROM intersection_lines_polygons('footpath_visualization', 'id', 'day_tram', 'noise_level_db') ilp, footpath_visualization fu
WHERE fu.id = ilp.id;

DROP TABLE IF EXISTS fp_day_railway;
CREATE TEMP TABLE fp_day_railway AS 
SELECT ilp.*
FROM intersection_lines_polygons('footpath_visualization', 'id', 'day_railway', 'noise_level_db') ilp, footpath_visualization fu
WHERE fu.id = ilp.id;

INSERT INTO fp_day_railway (id, arr_polygon_attr, arr_shares)
SELECT fds.id, ARRAY[0], ARRAY[100] FROM fp_day_street fds
WHERE fds.id NOT IN (SELECT DISTINCT id FROM fp_day_railway); 


ALTER TABLE fp_day_street
ADD COLUMN main_level_db text; 

UPDATE fp_day_street
SET main_level_db = (
WITH arr_gr AS (SELECT id, array_greatest(arr_shares), arr_shares, arr_polygon_attr  FROM fp_day_street)
SELECT arr_polygon_attr[array_position(arr_shares, array_greatest)] AS noise FROM arr_gr WHERE fp_day_street.id = arr_gr.id);

ALTER TABLE fp_day_tram
ADD COLUMN main_level_db text; 

UPDATE fp_day_tram
SET main_level_db = (
WITH arr_gr AS (SELECT id, array_greatest(arr_shares), arr_shares, arr_polygon_attr  FROM fp_day_tram)
SELECT arr_polygon_attr[array_position(arr_shares, array_greatest)] AS noise FROM arr_gr WHERE fp_day_tram.id = arr_gr.id); 

ALTER TABLE fp_day_railway
ADD COLUMN main_level_db text;  

UPDATE fp_day_railway
SET main_level_db = (
WITH arr_gr AS (SELECT id, array_greatest(arr_shares), arr_shares, arr_polygon_attr  FROM fp_day_railway)
SELECT arr_polygon_attr[array_position(arr_shares, array_greatest)] AS noise FROM arr_gr WHERE fp_day_railway.id = arr_gr.id); 

UPDATE fp_day_street
SET main_level_db = '0'
WHERE main_level_db = 'outside';

UPDATE fp_day_tram
SET main_level_db = '0'
WHERE main_level_db = 'outside';

UPDATE fp_day_railway
SET main_level_db = '0'
WHERE main_level_db = 'outside';

ALTER TABLE footpath_visualization
ADD COLUMN noise_day float; 

DROP TABLE IF EXISTS noise_d;
CREATE TEMP TABLE noise_d AS (
SELECT fds.id, 10 * log(power(10,(fds.main_level_db::integer)/10)+power(10,(fdt.main_level_db::integer)/10)+power(10,(fdr.main_level_db::integer)/10)) AS med_noise
FROM fp_day_street fds, fp_day_tram fdt, fp_day_railway fdr
WHERE fds.id = fdt.id AND fds.id = fdr.id
);

CREATE INDEX ON noise_d(id);								
								
UPDATE footpath_visualization fu --footpath_visalization
SET noise_day = med_noise
FROM noise_d nd
WHERE fu.id = nd.id;
-----------------END_DAY_NOISE-----------------------------------

-----------------START_NIGHT_NOISE-------------------------------
DROP TABLE IF EXISTS night_street;
DROP TABLE IF EXISTS night_tram;
DROP TABLE IF EXISTS night_railway;
CREATE TEMP TABLE night_street AS (SELECT * FROM freiburg_noise fn WHERE noise_type = 'night_street');
CREATE TEMP TABLE night_tram AS (SELECT * FROM freiburg_noise fn WHERE noise_type = 'night_tram');
CREATE TEMP TABLE night_railway AS (SELECT * FROM freiburg_noise fn WHERE noise_type = 'night_railway');

DROP TABLE IF EXISTS fp_night_street;
CREATE TEMP TABLE fp_night_street AS 
SELECT ilp.*
FROM intersection_lines_polygons('footpath_visualization', 'id', 'night_street', 'noise_level_db') ilp, footpath_visualization fu
WHERE fu.id = ilp.id;

DROP TABLE IF EXISTS fp_night_tram;
CREATE TEMP TABLE fp_night_tram AS 
SELECT ilp.*
FROM intersection_lines_polygons('footpath_visualization', 'id', 'night_tram', 'noise_level_db') ilp, footpath_visualization fu
WHERE fu.id = ilp.id;

DROP TABLE IF EXISTS fp_night_railway;
CREATE TEMP TABLE fp_night_railway AS 
SELECT ilp.*
FROM intersection_lines_polygons('footpath_visualization', 'id', 'night_railway', 'noise_level_db') ilp, footpath_visualization fu
WHERE fu.id = ilp.id;

INSERT INTO fp_night_railway (id, arr_polygon_attr, arr_shares)
SELECT fds.id, ARRAY[0], ARRAY[100] FROM fp_night_street fds
WHERE fds.id NOT IN (SELECT DISTINCT id FROM fp_night_railway); 

ALTER TABLE fp_night_street
ADD COLUMN main_level_db text; 

UPDATE fp_night_street
SET main_level_db = (
WITH arr_gr AS (SELECT id, array_greatest(arr_shares), arr_shares, arr_polygon_attr  FROM fp_night_street)
SELECT arr_polygon_attr[array_position(arr_shares, array_greatest)] AS noise FROM arr_gr WHERE fp_night_street.id = arr_gr.id);

ALTER TABLE fp_night_tram
ADD COLUMN main_level_db text; 

UPDATE fp_night_tram
SET main_level_db = (
WITH arr_gr AS (SELECT id, array_greatest(arr_shares), arr_shares, arr_polygon_attr  FROM fp_night_tram)
SELECT arr_polygon_attr[array_position(arr_shares, array_greatest)] AS noise FROM arr_gr WHERE fp_night_tram.id = arr_gr.id); 

ALTER TABLE fp_night_railway
ADD COLUMN main_level_db text;  

UPDATE fp_night_railway
SET main_level_db = (
WITH arr_gr AS (SELECT id, array_greatest(arr_shares), arr_shares, arr_polygon_attr  FROM fp_night_railway)
SELECT arr_polygon_attr[array_position(arr_shares, array_greatest)] AS noise FROM arr_gr WHERE fp_night_railway.id = arr_gr.id); 

UPDATE fp_night_street
SET main_level_db = '0'
WHERE main_level_db = 'outside';

UPDATE fp_night_tram
SET main_level_db = '0'
WHERE main_level_db = 'outside';

UPDATE fp_night_railway
SET main_level_db = '0'
WHERE main_level_db = 'outside';

ALTER TABLE footpath_visualization
ADD COLUMN noise_night float; 

DROP TABLE IF EXISTS noise_n;
CREATE TEMP TABLE noise_n AS (
SELECT fns.id, 10 * log(power(10,(fns.main_level_db::integer)/10)+power(10,(fnt.main_level_db::integer)/10)+power(10,(fnr.main_level_db::integer)/10)) AS med_noise
FROM fp_night_street fns, fp_night_tram fnt, fp_night_railway fnr
WHERE fns.id = fnt.id AND fns.id = fnr.id
);

CREATE INDEX ON noise_n(id);								
								
UPDATE footpath_visualization fu --footpath_visalization
SET noise_night = med_noise
FROM noise_n nn
WHERE fu.id = nn.id;

--------------------------END_NIGHT_NOISE-----------------------------
>>>>>>> 61f627ce
<|MERGE_RESOLUTION|>--- conflicted
+++ resolved
@@ -1,4 +1,3 @@
-<<<<<<< HEAD
 /*For each footpath noise levels (day and night) are derived an aggregated for different sound sources*/
 
 DROP TABLE IF EXISTS noise_levels_footpaths;
@@ -61,206 +60,4 @@
 UPDATE footpath_visualization f
 SET noise_night = n.noise 
 FROM noise_night n  
-WHERE f.id = n.footpath_id; 
-=======
------------------------------------------------------
---FUCTION GREATEST VALUE IN ARRAY------
-CREATE OR REPLACE FUNCTION array_greatest(anyarray)
-RETURNS anyelement
-LANGUAGE SQL
-AS $$
-  SELECT max(elements) FROM unnest($1) elements
-$$;
----------------------------START_DAY_NOISE---------------------------
-
-/*
-DROP TABLE noise_day_street;
-CREATE TABLE noise_day_street AS 
-SELECT ST_SUBDIVIDE((ST_DUMP(geom)).geom, 50) AS geom, noise_level_db  
-FROM noise fn 
-WHERE noise_type = 'day_street';
-
-ALTER TABLE noise_day_street ADD COLUMN gid serial;
-CREATE INDEX ON noise_day_street USING GIST(geom);
-
-Improvements:
-
-- Create noise table using Subdivide
-- Execute new function footpaths_get_polygon_attr.sql
-- Inserts all decibel values into one table
-- Compute aggregated noise using sum function 
-
-*/
-
-
-
-
-DROP TABLE IF EXISTS day_street;
-DROP TABLE IF EXISTS day_tram;
-DROP TABLE IF EXISTS day_railway;
-CREATE TEMP TABLE day_street AS (SELECT * FROM freiburg_noise fn WHERE noise_type = 'day_street');
-CREATE TEMP TABLE day_tram AS (SELECT * FROM freiburg_noise fn WHERE noise_type = 'day_tram');
-CREATE TEMP TABLE day_railway AS (SELECT * FROM freiburg_noise fn WHERE noise_type = 'day_railway');
-
-DROP TABLE IF EXISTS fp_day_street;
-CREATE TEMP TABLE fp_day_street AS 
-SELECT ilp.*
-FROM intersection_lines_polygons('footpath_visualization', 'id', 'day_street', 'noise_level_db') ilp, footpath_visualization fu
-WHERE fu.id = ilp.id;
-
-DROP TABLE IF EXISTS fp_day_tram;
-CREATE TEMP TABLE fp_day_tram AS 
-SELECT ilp.*
-FROM intersection_lines_polygons('footpath_visualization', 'id', 'day_tram', 'noise_level_db') ilp, footpath_visualization fu
-WHERE fu.id = ilp.id;
-
-DROP TABLE IF EXISTS fp_day_railway;
-CREATE TEMP TABLE fp_day_railway AS 
-SELECT ilp.*
-FROM intersection_lines_polygons('footpath_visualization', 'id', 'day_railway', 'noise_level_db') ilp, footpath_visualization fu
-WHERE fu.id = ilp.id;
-
-INSERT INTO fp_day_railway (id, arr_polygon_attr, arr_shares)
-SELECT fds.id, ARRAY[0], ARRAY[100] FROM fp_day_street fds
-WHERE fds.id NOT IN (SELECT DISTINCT id FROM fp_day_railway); 
-
-
-ALTER TABLE fp_day_street
-ADD COLUMN main_level_db text; 
-
-UPDATE fp_day_street
-SET main_level_db = (
-WITH arr_gr AS (SELECT id, array_greatest(arr_shares), arr_shares, arr_polygon_attr  FROM fp_day_street)
-SELECT arr_polygon_attr[array_position(arr_shares, array_greatest)] AS noise FROM arr_gr WHERE fp_day_street.id = arr_gr.id);
-
-ALTER TABLE fp_day_tram
-ADD COLUMN main_level_db text; 
-
-UPDATE fp_day_tram
-SET main_level_db = (
-WITH arr_gr AS (SELECT id, array_greatest(arr_shares), arr_shares, arr_polygon_attr  FROM fp_day_tram)
-SELECT arr_polygon_attr[array_position(arr_shares, array_greatest)] AS noise FROM arr_gr WHERE fp_day_tram.id = arr_gr.id); 
-
-ALTER TABLE fp_day_railway
-ADD COLUMN main_level_db text;  
-
-UPDATE fp_day_railway
-SET main_level_db = (
-WITH arr_gr AS (SELECT id, array_greatest(arr_shares), arr_shares, arr_polygon_attr  FROM fp_day_railway)
-SELECT arr_polygon_attr[array_position(arr_shares, array_greatest)] AS noise FROM arr_gr WHERE fp_day_railway.id = arr_gr.id); 
-
-UPDATE fp_day_street
-SET main_level_db = '0'
-WHERE main_level_db = 'outside';
-
-UPDATE fp_day_tram
-SET main_level_db = '0'
-WHERE main_level_db = 'outside';
-
-UPDATE fp_day_railway
-SET main_level_db = '0'
-WHERE main_level_db = 'outside';
-
-ALTER TABLE footpath_visualization
-ADD COLUMN noise_day float; 
-
-DROP TABLE IF EXISTS noise_d;
-CREATE TEMP TABLE noise_d AS (
-SELECT fds.id, 10 * log(power(10,(fds.main_level_db::integer)/10)+power(10,(fdt.main_level_db::integer)/10)+power(10,(fdr.main_level_db::integer)/10)) AS med_noise
-FROM fp_day_street fds, fp_day_tram fdt, fp_day_railway fdr
-WHERE fds.id = fdt.id AND fds.id = fdr.id
-);
-
-CREATE INDEX ON noise_d(id);								
-								
-UPDATE footpath_visualization fu --footpath_visalization
-SET noise_day = med_noise
-FROM noise_d nd
-WHERE fu.id = nd.id;
------------------END_DAY_NOISE-----------------------------------
-
------------------START_NIGHT_NOISE-------------------------------
-DROP TABLE IF EXISTS night_street;
-DROP TABLE IF EXISTS night_tram;
-DROP TABLE IF EXISTS night_railway;
-CREATE TEMP TABLE night_street AS (SELECT * FROM freiburg_noise fn WHERE noise_type = 'night_street');
-CREATE TEMP TABLE night_tram AS (SELECT * FROM freiburg_noise fn WHERE noise_type = 'night_tram');
-CREATE TEMP TABLE night_railway AS (SELECT * FROM freiburg_noise fn WHERE noise_type = 'night_railway');
-
-DROP TABLE IF EXISTS fp_night_street;
-CREATE TEMP TABLE fp_night_street AS 
-SELECT ilp.*
-FROM intersection_lines_polygons('footpath_visualization', 'id', 'night_street', 'noise_level_db') ilp, footpath_visualization fu
-WHERE fu.id = ilp.id;
-
-DROP TABLE IF EXISTS fp_night_tram;
-CREATE TEMP TABLE fp_night_tram AS 
-SELECT ilp.*
-FROM intersection_lines_polygons('footpath_visualization', 'id', 'night_tram', 'noise_level_db') ilp, footpath_visualization fu
-WHERE fu.id = ilp.id;
-
-DROP TABLE IF EXISTS fp_night_railway;
-CREATE TEMP TABLE fp_night_railway AS 
-SELECT ilp.*
-FROM intersection_lines_polygons('footpath_visualization', 'id', 'night_railway', 'noise_level_db') ilp, footpath_visualization fu
-WHERE fu.id = ilp.id;
-
-INSERT INTO fp_night_railway (id, arr_polygon_attr, arr_shares)
-SELECT fds.id, ARRAY[0], ARRAY[100] FROM fp_night_street fds
-WHERE fds.id NOT IN (SELECT DISTINCT id FROM fp_night_railway); 
-
-ALTER TABLE fp_night_street
-ADD COLUMN main_level_db text; 
-
-UPDATE fp_night_street
-SET main_level_db = (
-WITH arr_gr AS (SELECT id, array_greatest(arr_shares), arr_shares, arr_polygon_attr  FROM fp_night_street)
-SELECT arr_polygon_attr[array_position(arr_shares, array_greatest)] AS noise FROM arr_gr WHERE fp_night_street.id = arr_gr.id);
-
-ALTER TABLE fp_night_tram
-ADD COLUMN main_level_db text; 
-
-UPDATE fp_night_tram
-SET main_level_db = (
-WITH arr_gr AS (SELECT id, array_greatest(arr_shares), arr_shares, arr_polygon_attr  FROM fp_night_tram)
-SELECT arr_polygon_attr[array_position(arr_shares, array_greatest)] AS noise FROM arr_gr WHERE fp_night_tram.id = arr_gr.id); 
-
-ALTER TABLE fp_night_railway
-ADD COLUMN main_level_db text;  
-
-UPDATE fp_night_railway
-SET main_level_db = (
-WITH arr_gr AS (SELECT id, array_greatest(arr_shares), arr_shares, arr_polygon_attr  FROM fp_night_railway)
-SELECT arr_polygon_attr[array_position(arr_shares, array_greatest)] AS noise FROM arr_gr WHERE fp_night_railway.id = arr_gr.id); 
-
-UPDATE fp_night_street
-SET main_level_db = '0'
-WHERE main_level_db = 'outside';
-
-UPDATE fp_night_tram
-SET main_level_db = '0'
-WHERE main_level_db = 'outside';
-
-UPDATE fp_night_railway
-SET main_level_db = '0'
-WHERE main_level_db = 'outside';
-
-ALTER TABLE footpath_visualization
-ADD COLUMN noise_night float; 
-
-DROP TABLE IF EXISTS noise_n;
-CREATE TEMP TABLE noise_n AS (
-SELECT fns.id, 10 * log(power(10,(fns.main_level_db::integer)/10)+power(10,(fnt.main_level_db::integer)/10)+power(10,(fnr.main_level_db::integer)/10)) AS med_noise
-FROM fp_night_street fns, fp_night_tram fnt, fp_night_railway fnr
-WHERE fns.id = fnt.id AND fns.id = fnr.id
-);
-
-CREATE INDEX ON noise_n(id);								
-								
-UPDATE footpath_visualization fu --footpath_visalization
-SET noise_night = med_noise
-FROM noise_n nn
-WHERE fu.id = nn.id;
-
---------------------------END_NIGHT_NOISE-----------------------------
->>>>>>> 61f627ce
+WHERE f.id = n.footpath_id; 