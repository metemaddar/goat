--- conflicted
+++ resolved
@@ -50,22 +50,15 @@
 db_conn = Database()
 data_import = DataImport(ReadYAML(), False, db_conn)
 prepare_database = PrepareDatabase(ReadYAML(), False, db_conn)
-<<<<<<< HEAD
-=======
 
 
->>>>>>> 180d3598
 
 #Define command line options
 help_text_type = '''Please define the setup type. 
              1. -t new_setup             Do a completely fresh setup and drop your old database.
              2. -t functions             Update functions only.
              3. -t variable_container    Update variable container only.
-<<<<<<< HEAD
-             4. -t restore_dump          Restore a database dump that is labelled goat_db.sql
-=======
              4. -t restore_dump          Restore a database dump. To be used in combination with -n or -f.
->>>>>>> 180d3598
             '''
 
 setup_types = ['new_setup','functions','variable_container','restore_dump']
@@ -79,11 +72,7 @@
 parser.add_argument('-db', help='Downloads a database dump from your Digital Ocean Spaces.',action="store_true")
 parser.add_argument('-u', help='Upload a database dump to your Digital Ocean Spaces.',action="store_true")
 parser.add_argument('-b', help='Backup your GOAT-Database.',action='store_true')
-<<<<<<< HEAD
-
-=======
 parser.add_argument('-f', help='Please provide the full path to a database dump (e.g. /opt/backups/neuperlach_dump2021-06-13.sql).')
->>>>>>> 180d3598
 args = parser.parse_args()
 setup_type = args.t
 namespace = args.n
@@ -106,15 +95,11 @@
     elif (setup_type == 'variable_container'):
         prepare_database.create_variable_container()
     elif (setup_type == 'restore_dump' and namespace != None):
-<<<<<<< HEAD
-        data_import.restore_db(backup_location)
-=======
         backup_location = data_import.find_newest_dump(namespace)
         print('###############################Following dump will be restored: %s###################################' % backup_location)
         data_import.restore_db(backup_location)
     elif (setup_type == 'restore_dump' and args.f != None):
         data_import.restore_db(args.f)
->>>>>>> 180d3598
     elif setup_type == 'new_setup':
         GoatSetup().fresh_setup()
     else:
