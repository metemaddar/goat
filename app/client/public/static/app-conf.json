--- conflicted
+++ resolved
@@ -598,15 +598,12 @@
         "serverType": "geoserver",
         "otherProps": {
           "icon": "fas fa-clock",
-<<<<<<< HEAD
           "stepsOrdersKeys": [
             "clickFeatureInMap",
             "clickEditWithOsm",
             "fillInOSMiD"
-          ]
-=======
+          ],
           "wikiUrl": "https://wiki.openstreetmap.org/wiki/Key:opening_hours"
->>>>>>> da54cfc9
         }
       },
       {
