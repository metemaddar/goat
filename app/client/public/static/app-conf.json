--- conflicted
+++ resolved
@@ -488,26 +488,6 @@
         }
       },
       {
-<<<<<<< HEAD
-        "type": "VECTORTILE",
-        "format": "MVT",
-        "name": "aois_visualization",
-        "url": "/api/layer/aois_visualization/{z}/{x}/{y}",
-        "group": "streetlevelqualityLayers",
-        "visible": false,
-        "canEdit": false,
-        "queryable": true,
-        "displayInLayerList": true,
-        "zIndex": 1,
-        "queryParams": ["userid_input", "aois_input"],
-        "style": {
-          "format": "geostyler",
-          "url": "./static/layer-styles/styles/aois_visualization.json"
-        }
-      },
-      {
-=======
->>>>>>> 8afee332
         "type": "WMS",
         "name": "waterProtectionArea",
         "url": "https://www.lfu.bayern.de/gdi/wms/wasser/wsg?",
