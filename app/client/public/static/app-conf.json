{
  "tittle": "GOAT - Geo Open Accessibility Tool",
  "baseColor": {
    "primary": "#2BB381",
    "secondary": "#249c70"
  },
  "osmMapping": "off",
  "osmMappingColor": {
    "primary": "#283648",
    "secondary": "#3a4d66"
  },
  "controlsColor": "#26AE3F",
  "logo": "./src/assets/img/logo_white.png",
  "map": {
    "projectionCode": "EPSG:3857",
    "proj4Defs": [
      {
        "code": "EPSG:3006",
        "projection": "+proj=utm +zone=33 +ellps=GRS80 +towgs84=0,0,0,0,0,0,0 +units=m +no_defs"
      }
    ],
    "minZoom": 10,
    "maxZoom": 21,
    "zoom": 13,
    "resolutions": [
      156543.03,
      78271.52,
      39135.76,
      19567.88,
      9783.94,
      4891.97,
      2445.98,
      1222.99,
      611.5,
      305.75,
      152.87,
      76.437,
      38.219,
      19.109,
      9.5546,
      4.7773,
      2.3887,
      1.1943,
      0.5972
    ],
    "layers": [
      {
        "type": "VECTOR",
        "name": "study_area_crop",
        "group": "buildings_landuse",
        "url": "/api/map/layer_read",
        "format": "GeoJSON",
        "visible": true,
        "canEdit": false,
        "queryable": false,
        "displayInLayerList": true,
        "zIndex": 1000,
        "queryParams": ["table_name"],
        "style": {
          "format": "geostyler",
          "url": "./static/layer-styles/styles/study_area_crop.json"
        }
      },
      {
        "type": "VECTORTILE",
        "name": "ways",
        "format": "MVT",
        "url": "/api/map/layer/ways/{z}/{x}/{y}",
        "opacity": 1,
        "queryable": false,
        "visible": false,
        "canEdit": true,
        "editDataType": "GeoJSON",
        "editGeometry": ["LineString"],
        "modifyAttributes": true,
        "displayInLayerList": false,
        "zIndex": 2,
        "serverType": "geoserver",
        "attributes": {
          "source": "openStreetMap"
        },
        "style": {
          "format": "geostyler",
          "url": "./static/layer-styles/styles/ways_lit.json"
        }
      },
      {
        "type": "VECTOR",
        "format": "GeoJSON",
        "url": "/api/map/layer_read",
        "name": "pois",
        "group": "poisLayers",
        "queryParams": [
          "table_name",
          "modus",
          "amenities",
          "scenario_id",
          "routing_profile"
        ],
        "maxResolution": 20,
        "opacity": 1,
        "queryable": true,
        "requiresPois": true,
        "visible": false,
        "canEdit": true,
        "editDataType": "GeoJSON",
        "editGeometry": ["Point"],
        "displayInLayerList": true,
        "displayInLegend": false,
        "zIndex": 7,
        "attributes": {
          "source": "openStreetMap"
        },
        "style": {
          "format": "custom-logic"
        }
      },
      {
        "type": "VECTOR",
        "name": "aois",
        "group": "poisLayers",
        "url": "/api/map/layer_read",
        "format": "GeoJSON",
        "visible": false,
        "canEdit": false,
        "queryable": true,
        "requiresAois": true,
        "displayInLayerList": true,
        "zIndex": 0.5,
        "maxResolution": 20,
        "queryParams": [
          "table_name",
          "modus",
          "amenities",
          "scenario_id",
          "routing_profile"
        ],
        "style": {
          "format": "geostyler",
          "url": "./static/layer-styles/styles/aois.json"
        }
      },
      {
        "type": "VECTORTILE",
        "format": "MVT",
        "name": "landuse",
        "url": "/api/map/layer/landuse_api/{z}/{x}/{y}",
        "group": "buildings_landuse",
        "visible": false,
        "canEdit": false,
        "queryable": true,
        "displayInLayerList": true,
        "zIndex": 1,
        "maxResolution": 10,
        "queryParams": [],
        "style": {
          "format": "geostyler",
          "url": "./static/layer-styles/styles/landuse_atkis.json"
        },
        "attributes": {
          "source": "Datenbestände des ATKIS Basis-DLM der Länder",
          "date": "2019"
        }
      },
      {
        "type": "VECTORTILE",
        "format": "MVT",
        "name": "landuse_osm",
        "url": "/api/map/layer/landuse_osm/{z}/{x}/{y}",
        "group": "buildings_landuse",
        "visible": false,
        "canEdit": false,
        "queryable": true,
        "displayInLayerList": true,
        "zIndex": 1,
        "queryParams": [],
        "style": {
          "format": "geostyler",
          "url": "./static/layer-styles/styles/landuse_osm.json"
        },
        "attributes": {
          "source": "openStreetMap"
        }
      },
      {
        "type": "VECTORTILE",
        "format": "MVT",
        "name": "buildings",
        "url": "/api/map/layer/buildings/{z}/{x}/{y}",
        "group": "buildings_landuse",
        "opacity": 1,
        "visible": false,
        "canEdit": true,
        "editDataType": "GeoJSON",
        "editGeometry": ["Polygon", "MultiPolygon"],
        "canModifyGeom": true,
        "modifyAttributes": true,
        "queryable": true,
        "displayInLayerList": true,
        "zIndex": 1,
        "maxResolution": 6,
        "queryParams": [],
        "style": {
          "format": "geostyler",
          "url": "./static/layer-styles/styles/buildings.json"
        },
        "attributes": {
          "source": "openStreetMap"
        }
      },
      {
        "type": "VECTOR",
        "format": "GeoJSON",
        "name": "study_area",
        "url": "/api/map/layer_read",
        "group": "buildings_landuse",
        "visible": false,
        "canEdit": false,
        "queryable": false,
        "displayInLayerList": true,
        "zIndex": 1,
        "queryParams": ["table_name"],
        "style": {
          "format": "geostyler",
          "url": "./static/layer-styles/styles/study_area.json"
        },
        "attributes": {
          "source": "Landeshauptstadt München",
          "date": "2020"
        }
      },
      {
        "type": "VECTORTILE",
        "format": "MVT",
<<<<<<< HEAD
=======
        "name": "footpath_width",
        "url": "/api/map/layer/footpath_width/{z}/{x}/{y}",
        "group": "streetlevelqualityLayers",
        "opacity": 1,
        "queryable": true,
        "visible": false,
        "canEdit": false,
        "displayInLayerList": true,
        "zIndex": 1,
        "maxResolution": 7,
        "style": {
          "format": "geostyler",
          "url": "./static/layer-styles/styles/footpath_width.json"
        }
      },
      {
        "type": "VECTORTILE",
        "format": "MVT",
        "name": "ways_lit",
        "url": "/api/map/layer/ways_lit/{z}/{x}/{y}",
        "group": "streetlevelqualityLayers",
        "opacity": 1,
        "queryable": true,
        "visible": false,
        "canEdit": false,
        "displayInLayerList": true,
        "zIndex": 1,
        "maxResolution": 7,
        "style": {
          "format": "geostyler",
          "url": "./static/layer-styles/styles/ways_lit.json"
        },
        "attributes": {
          "source": "OpenStreetMap",
          "source": "Mapillary",
          "date": "01-06-2021"
        }
      },
      {
        "type": "VECTORTILE",
        "format": "MVT",
        "name": "ways_lanes",
        "url": "/api/map/layer/ways_lanes/{z}/{x}/{y}",
        "group": "streetlevelqualityLayers",
        "opacity": 1,
        "queryable": true,
        "visible": false,
        "canEdit": false,
        "displayInLayerList": true,
        "zIndex": 1,
        "maxResolution": 7,
        "style": {
          "format": "geostyler",
          "url": "./static/layer-styles/styles/ways_lanes.json"
        }
      },
      {
        "type": "VECTORTILE",
        "format": "MVT",
        "name": "ways_parking",
        "url": "/api/map/layer/ways_parking/{z}/{x}/{y}",
        "group": "streetlevelqualityLayers",
        "opacity": 1,
        "queryable": true,
        "visible": false,
        "canEdit": false,
        "displayInLayerList": true,
        "zIndex": 1,
        "maxResolution": 7,
        "style": {
          "format": "geostyler",
          "url": "./static/layer-styles/styles/ways_parking.json"
        }
      },
      {
        "type": "VECTORTILE",
        "format": "MVT",
        "name": "ways_category",
        "url": "/api/map/layer/ways_category/{z}/{x}/{y}",
        "group": "streetlevelqualityLayers",
        "opacity": 1,
        "queryable": true,
        "visible": false,
        "canEdit": false,
        "displayInLayerList": true,
        "zIndex": 1,
        "maxResolution": 7,
        "style": {
          "format": "geostyler",
          "url": "./static/layer-styles/styles/ways_category.json"
        }
      },
      {
        "type": "VECTORTILE",
        "format": "MVT",
        "name": "ways_category_aggregated",
        "url": "/api/map/layer/ways_category_aggregated/{z}/{x}/{y}",
        "group": "streetlevelqualityLayers",
        "opacity": 1,
        "queryable": true,
        "visible": false,
        "canEdit": false,
        "displayInLayerList": true,
        "zIndex": 1,
        "maxResolution": 7,
        "style": {
          "format": "geostyler",
          "url": "./static/layer-styles/styles/ways_category_aggregated.json"
        }
      },
      {
        "type": "VECTORTILE",
        "format": "MVT",
        "name": "ways_speed",
        "url": "/api/map/layer/ways_speed/{z}/{x}/{y}",
        "group": "streetlevelqualityLayers",
        "opacity": 1,
        "queryable": true,
        "visible": false,
        "canEdit": false,
        "displayInLayerList": true,
        "zIndex": 1,
        "maxResolution": 7,
        "style": {
          "format": "geostyler",
          "url": "./static/layer-styles/styles/ways_speed.json"
        }
      },
      {
        "type": "VECTORTILE",
        "format": "MVT",
        "name": "ways_surface",
        "url": "/api/map/layer/ways_surface/{z}/{x}/{y}",
        "group": "streetlevelqualityLayers",
        "opacity": 1,
        "queryable": true,
        "visible": false,
        "canEdit": false,
        "displayInLayerList": true,
        "zIndex": 1,
        "maxResolution": 7,
        "style": {
          "format": "geostyler",
          "url": "./static/layer-styles/styles/ways_surface.json"
        }
      },
      {
        "type": "VECTORTILE",
        "format": "MVT",
        "name": "ways_smoothness",
        "url": "/api/map/layer/ways_smoothness/{z}/{x}/{y}",
        "group": "streetlevelqualityLayers",
        "opacity": 1,
        "queryable": true,
        "visible": false,
        "canEdit": false,
        "displayInLayerList": true,
        "zIndex": 1,
        "maxResolution": 7,
        "style": {
          "format": "geostyler",
          "url": "./static/layer-styles/styles/ways_smoothness.json"
        }
      },
      {
        "type": "VECTORTILE",
        "format": "MVT",
        "name": "footpath_visualization",
        "url": "/api/map/layer/footpath_visualization/{z}/{x}/{y}",
        "group": "streetlevelqualityLayers",
        "opacity": 1,
        "queryable": true,
        "visible": false,
        "canEdit": false,
        "displayInLayerList": true,
        "docUrl": "https://plan4better.de/docs/walkability_index/",
        "zIndex": 1,
        "maxResolution": 7,
        "style": {
          "format": "geostyler",
          "url": "./static/layer-styles/styles/footpath_visualization.json"
        }
      },
      {
        "type": "VECTORTILE",
        "format": "MVT",
        "name": "ways_liveliness",
        "url": "/api/map/layer/footpath_visualization/{z}/{x}/{y}",
        "group": "streetlevelqualityLayers",
        "opacity": 1,
        "queryable": false,
        "visible": false,
        "canEdit": false,
        "displayInLayerList": true,
        "zIndex": 1,
        "maxResolution": 7,
        "style": {
          "format": "geostyler",
          "url": "./static/layer-styles/styles/ways_liveliness.json"
        }
      },
      {
        "type": "VECTORTILE",
        "format": "MVT",
        "name": "ways_urban_equipment",
        "url": "/api/map/layer/footpath_visualization/{z}/{x}/{y}",
        "group": "streetlevelqualityLayers",
        "opacity": 1,
        "queryable": false,
        "visible": false,
        "canEdit": false,
        "displayInLayerList": true,
        "zIndex": 1,
        "maxResolution": 7,
        "style": {
          "format": "geostyler",
          "url": "./static/layer-styles/styles/ways_urban_equipment.json"
        }
      },
      {
        "type": "VECTORTILE",
        "format": "MVT",
        "name": "ways_traffic_protection",
        "url": "/api/map/layer/footpath_visualization/{z}/{x}/{y}",
        "group": "streetlevelqualityLayers",
        "opacity": 1,
        "queryable": false,
        "visible": false,
        "canEdit": false,
        "displayInLayerList": true,
        "zIndex": 1,
        "maxResolution": 7,
        "style": {
          "format": "geostyler",
          "url": "./static/layer-styles/styles/ways_traffic_protection.json"
        }
      },
      {
        "type": "VECTORTILE",
        "format": "MVT",
        "name": "ways_sidewalk_quality",
        "url": "/api/map/layer/footpath_visualization/{z}/{x}/{y}",
        "group": "streetlevelqualityLayers",
        "opacity": 1,
        "queryable": false,
        "visible": false,
        "canEdit": false,
        "displayInLayerList": true,
        "zIndex": 1,
        "maxResolution": 7,
        "style": {
          "format": "geostyler",
          "url": "./static/layer-styles/styles/ways_sidewalk_quality.json"
        }
      },
      {
        "type": "VECTORTILE",
        "format": "MVT",
        "name": "ways_security",
        "url": "/api/map/layer/footpath_visualization/{z}/{x}/{y}",
        "group": "streetlevelqualityLayers",
        "opacity": 1,
        "queryable": false,
        "visible": false,
        "canEdit": false,
        "displayInLayerList": true,
        "zIndex": 1,
        "maxResolution": 7,
        "style": {
          "format": "geostyler",
          "url": "./static/layer-styles/styles/ways_security.json"
        }
      },
      {
        "type": "VECTORTILE",
        "format": "MVT",
        "name": "ways_green_blue_index",
        "url": "/api/map/layer/footpath_visualization/{z}/{x}/{y}",
        "group": "streetlevelqualityLayers",
        "opacity": 1,
        "queryable": false,
        "visible": false,
        "canEdit": false,
        "displayInLayerList": true,
        "zIndex": 1,
        "maxResolution": 7,
        "style": {
          "format": "geostyler",
          "url": "./static/layer-styles/styles/ways_green_blue_index.json"
        }
      },
      {
        "type": "VECTORTILE",
        "format": "MVT",
>>>>>>> b4570308
        "name": "street_crossings",
        "url": "/api/map/layer/street_crossings/{z}/{x}/{y}",
        "group": "streetlevelqualityLayers",
        "opacity": 1,
        "visible": false,
        "canEdit": false,
        "queryable": true,
        "displayInLayerList": true,
        "zIndex": 2,
        "maxResolution": 7,
        "style": {
          "format": "geostyler",
          "url": "./static/layer-styles/styles/street_crossings.json"
        },
        "attributes": {
          "source": "openStreetMap",
          "source": "Mapillary",
          "date": "01-06-2021"
        }
      },
      {
        "type": "VECTORTILE",
        "format": "MVT",
<<<<<<< HEAD
=======
        "name": "street_furniture",
        "url": "/api/map/layer/street_furniture/{z}/{x}/{y}",
        "group": "streetlevelqualityLayers",
        "opacity": 1,
        "visible": false,
        "canEdit": false,
        "queryable": true,
        "displayInLayerList": true,
        "zIndex": 2,
        "maxResolution": 7,
        "style": {
          "format": "geostyler",
          "url": "./static/layer-styles/styles/street_furniture.json"
        },
        "attributes": {
          "source": "openStreetMap",
          "source": "Mapillary",
          "date": "01-06-2021"
        }
      },
      {
        "type": "VECTORTILE",
        "format": "MVT",
        "name": "street_furniture_bicycles",
        "url": "/api/map/layer/street_furniture_bicycles/{z}/{x}/{y}",
        "group": "streetlevelqualityLayers",
        "opacity": 1,
        "visible": false,
        "canEdit": false,
        "queryable": true,
        "displayInLayerList": true,
        "zIndex": 2,
        "maxResolution": 7,
        "style": {
          "format": "geostyler",
          "url": "./static/layer-styles/styles/street_furniture_bicycles.json"
        },
        "attributes": {
          "source": "openStreetMap",
          "source": "Mapillary",
          "date": "01-06-2021"
        }
      },
      {
        "type": "VECTORTILE",
        "format": "MVT",
>>>>>>> b4570308
        "name": "munichways",
        "url": "/api/map/layer/munichways/{z}/{x}/{y}",
        "group": "streetlevelqualityLayers",
        "opacity": 1,
        "visible": false,
        "canEdit": false,
        "queryable": true,
        "displayInLayerList": true,
        "zIndex": 2,
        "style": {
          "format": "geostyler",
          "url": "./static/layer-styles/styles/munichways.json"
        },
        "attributes": {
          "source": "munichWays",
          "date": "2020"
        }
      },
      {
<<<<<<< HEAD
=======
        "type": "VECTORTILE",
        "format": "MVT",
        "name": "primary_school_streams",
        "url": "/api/map/layer/primary_school_streams/{z}/{x}/{y}",
        "group": "streetlevelqualityLayers",
        "opacity": 1,
        "visible": false,
        "canEdit": false,
        "queryable": true,
        "displayInLayerList": true,
        "zIndex": 2,
        "style": {
          "format": "geostyler",
          "url": "./static/layer-styles/styles/primary_school_streams.json"
        }
      },
      {
        "type": "VECTORTILE",
        "format": "MVT",
        "name": "ways_wheelchair",
        "url": "/api/map/layer/ways_wheelchair/{z}/{x}/{y}",
        "group": "streetlevelqualityLayers",
        "opacity": 1,
        "visible": false,
        "canEdit": false,
        "queryable": true,
        "displayInLayerList": true,
        "zIndex": 1,
        "maxResolution": 10,
        "style": {
          "format": "geostyler",
          "url": "./static/layer-styles/styles/ways_wheelchair.json"
        }
      },
      {
>>>>>>> b4570308
        "type": "WMS",
        "name": "waterProtectionArea",
        "url": "https://www.lfu.bayern.de/gdi/wms/wasser/wsg?",
        "group": "environmentalQualityLayers",
        "layers": "twsg",
        "opacity": 1,
        "queryable": true,
        "visible": false,
        "canEdit": false,
        "displayInLayerList": true,
        "zIndex": 1,
        "attributes": {
          "source": "Bayerisches Landesamt für Umwelt",
          "date": "2021"
        }
      },
      {
        "type": "WMS",
        "name": "floodingAreasHQ100",
        "url": "https://www.lfu.bayern.de/gdi/wms/wasser/ueberschwemmungsgebiete?",
        "group": "environmentalQualityLayers",
        "layers": "hwgf_hq100",
        "opacity": 1,
        "queryable": true,
        "visible": false,
        "canEdit": false,
        "displayInLayerList": true,
        "zIndex": 1,
        "attributes": {
          "source": "Bayerisches Landesamt für Umwelt",
          "date": "2020"
        }
      },
      {
        "type": "WMS",
        "name": "protectedLandscape",
        "url": "https://www.lfu.bayern.de/gdi/wms/natur/schutzgebiete?",
        "group": "environmentalQualityLayers",
        "layers": "landschaftsschutzgebiet",
        "opacity": 1,
        "queryable": true,
        "visible": false,
        "canEdit": false,
        "displayInLayerList": true,
        "zIndex": 1,
        "attributes": {
          "source": "Bayerisches Landesamt für Umwelt",
          "date": "2020"
        }
      },
      {
        "type": "WMS",
        "name": "noiseMainTrafficRoads",
        "url": "https://www.lfu.bayern.de/gdi/wms/laerm/hauptverkehrsstrassen",
        "group": "environmentalQualityLayers",
        "layers": "mroadbylden",
        "opacity": 1,
        "queryable": true,
        "visible": false,
        "canEdit": false,
        "displayInLayerList": true,
        "zIndex": 1,
        "attributes": {
          "source": "Bayerisches Landesamt für Umwelt",
          "date": "2018"
        }
      },
      {
        "type": "WMS",
        "name": "natureReserves",
        "url": "https://www.lfu.bayern.de/gdi/wms/natur/schutzgebiete?",
        "group": "environmentalQualityLayers",
        "layers": "naturschutzgebiet",
        "opacity": 1,
        "queryable": true,
        "visible": false,
        "canEdit": false,
        "displayInLayerList": true,
        "zIndex": 1,
        "attributes": {
          "source": "Bayerisches Landesamt für Umwelt",
          "date": "2020"
        }
      },
      {
        "type": "WMS",
        "name": "ffh-area",
        "url": "https://www.lfu.bayern.de/gdi/wms/natur/schutzgebiete?",
        "group": "environmentalQualityLayers",
        "layers": "fauna_flora_habitat_gebiet",
        "style": "cite:ffh",
        "opacity": 1,
        "queryable": true,
        "visible": false,
        "canEdit": false,
        "displayInLayerList": true,
        "zIndex": 1,
        "attributes": {
          "source": "Bayerisches Landesamt für Umwelt",
          "date": "2020"
        }
      },
      {
        "type": "WMS",
        "name": "biotops",
        "url": "https://www.lfu.bayern.de/gdi/wms/natur/biotopkartierung?",
        "group": "environmentalQualityLayers",
        "layers": "bio_fbk,bio_sbk,bio_abk",
        "opacity": 1,
        "queryable": true,
        "visible": false,
        "canEdit": false,
        "displayInLayerList": true,
        "zIndex": 1,
        "attributes": {
          "source": "Bayerisches Landesamt für Umwelt",
          "date": "2020"
        }
      },
      {
        "type": "VECTORTILE",
        "format": "MVT",
        "name": "accidents_cyclists",
        "url": "/api/map/layer/accidents_cyclists/{z}/{x}/{y}",
        "group": "additionalDataLayers",
        "opacity": 1,
        "visible": false,
        "canEdit": false,
        "queryable": true,
        "displayInLayerList": true,
        "zIndex": 1,
        "serverType": "geoserver",
        "style": {
          "format": "geostyler",
          "url": "./static/layer-styles/styles/accidents_cyclists.json"
        },
        "attributes": {
          "source": "Statistikportal",
          "date": "2016, 2017, 2018, 2019"
        }
      },
      {
        "type": "WMS",
        "name": "accidents_bike_2018",
        "url": "http://www.wms.nrw.de/wms/unfallatlas?",
        "group": "additionalDataLayers",
        "layers": "Beteiligung_Fahrrad_250_2018",
        "opacity": 1,
        "queryable": true,
        "visible": false,
        "canEdit": false,
        "displayInLayerList": true,
        "zIndex": 1,
        "attributes": {
          "source": "Statistikportal",
          "date": "2018"
        }
      },
      {
        "type": "WMS",
        "name": "accidents_bike_2017",
        "url": "http://www.wms.nrw.de/wms/unfallatlas?",
        "group": "additionalDataLayers",
        "layers": "Beteiligung_Fahrrad_250_2017",
        "opacity": 1,
        "queryable": true,
        "visible": false,
        "canEdit": false,
        "displayInLayerList": true,
        "zIndex": 1,
        "attributes": {
          "source": "Statistikportal",
          "date": "2017"
        }
      },
      {
        "type": "VECTORTILE",
        "format": "MVT",
        "name": "accidents_pedestrians",
        "url": "/api/map/layer/accidents_pedestrians/{z}/{x}/{y}",
        "group": "additionalDataLayers",
        "visible": false,
        "canEdit": false,
        "queryable": true,
        "displayInLayerList": true,
        "zIndex": 1,
        "queryParams": [],
        "style": {
          "format": "geostyler",
          "url": "./static/layer-styles/styles/accidents_pedestrians.json"
        },
        "attributes": {
          "source": "Statistikportal",
          "date": "2016, 2017, 2018, 2019"
        }
      },
      {
        "type": "WMS",
        "name": "accidents_pedestrian_2018",
        "url": "http://www.wms.nrw.de/wms/unfallatlas?",
        "group": "additionalDataLayers",
        "layers": "Beteiligung_Fussgaenger_250_2018",
        "opacity": 1,
        "queryable": true,
        "visible": false,
        "canEdit": false,
        "displayInLayerList": true,
        "zIndex": 1,
        "attributes": {
          "source": "Statistikportal",
          "date": "2018"
        }
      },
      {
        "type": "WMS",
        "name": "accidents_pedestrian_2017",
        "url": "http://www.wms.nrw.de/wms/unfallatlas?",
        "group": "additionalDataLayers",
        "layers": "Beteiligung_Fussgaenger_250_2017",
        "opacity": 1,
        "queryable": true,
        "visible": false,
        "canEdit": false,
        "displayInLayerList": true,
        "zIndex": 1,
        "attributes": {
          "source": "Statistikportal",
          "date": "2017"
        }
      },
      {
        "type": "VECTORTILE",
        "format": "MVT",
        "name": "bicycle_counting_stations",
        "url": "/api/map/layer/bicycle_counting_stations/{z}/{x}/{y}",
        "group": "additionalDataLayers",
        "opacity": 1,
        "queryable": true,
        "visible": false,
        "canEdit": false,
        "displayInLayerList": true,
        "zIndex": 1,
        "style": {
          "format": "geostyler",
          "url": "./static/layer-styles/styles/bicycle_counting_stations.json"
        },
        "attributes": {
          "source": "Open Data Portal Landeshauptstadt München",
          "date": "2019"
        }
      },
      {
        "type": "VECTOR",
        "format": "GeoJSON",
        "name": "modeshare",
        "url": "/api/map/layer_read",
        "group": "additionalDataLayers",
        "opacity": 1,
        "queryable": true,
        "visible": false,
        "canEdit": false,
        "displayInLayerList": true,
        "legendGraphicUrl": "./img/legend-graphics/legend_mode_share.png",
        "queryParams": ["table_name"],
        "zIndex": 1,
        "style": {
          "format": "custom-logic"
        },
        "attributes": {
          "source": "Mobilität in Deutschland - infas",
          "date": "2018"
        }
      },
      {
        "type": "VECTOR",
        "name": "heatmap_luptai",
        "url": "/api/map/heatmap",
        "group": "accessbilityBasemaps",
        "format": "GeoJSON",
        "displayInLayerList": true,
        "visible": false,
        "requiresPois": true,
        "zIndex": 1,
        "docUrl": "https://plan4better.de/docs/walkability_population_heatmap/",
        "queryParams": [
          "heatmap_type",
          "scenario_id_input",
          "modus_input",
          "pois"
        ],
        "style": {
          "format": "geostyler",
          "url": "./static/layer-styles/styles/heatmap_luptai.json"
        }
      },
      {
        "type": "VECTOR",
        "name": "heatmap_population",
        "url": "/api/map/heatmap",
        "group": "accessbilityBasemaps",
        "format": "GeoJSON",
        "displayInLayerList": true,
        "visible": false,
        "zIndex": 1,
        "queryParams": ["heatmap_type", "scenario_id_input", "modus_input"],
        "style": {
          "format": "geostyler",
          "url": "./static/layer-styles/styles/heatmap_population_api.json"
        }
      },
      {
        "type": "VECTOR",
        "name": "heatmap_gravity",
        "url": "/api/map/heatmap",
        "group": "accessbilityBasemaps",
        "format": "GeoJSON",
        "displayInLayerList": true,
        "visible": false,
        "requiresPois": true,
        "zIndex": 1,
        "docUrl": "https://plan4better.de/docs/heatmap/",
        "queryParams": [
          "heatmap_type",
          "scenario_id_input",
          "modus_input",
          "pois"
        ],
        "style": {
          "format": "geostyler",
          "url": "./static/layer-styles/styles/heatmap_gravity.json"
        }
      },
      {
        "type": "VECTOR",
        "name": "heatmap_connectivity",
        "url": "/api/map/heatmap",
        "group": "accessbilityBasemaps",
        "format": "GeoJSON",
        "displayInLayerList": true,
        "visible": false,
        "zIndex": 1,
        "concurrentRequests": false,
        "queryParams": ["heatmap_type", "scenario_id_input", "modus_input"],
        "style": {
          "format": "geostyler",
          "url": "./static/layer-styles/styles/heatmap_connectivity.json"
        }
      },
      {
        "type": "OSM",
        "name": "osmStandard",
        "url": "http://{a-c}.tile.openstreetmap.org/{z}/{x}/{y}.png",
        "group": "backgroundLayers",
        "maxZoom": 19,
        "queryable": false,
        "visible": false,
        "displayInLayerList": true,
        "attributions": "© <a href='https://www.openstreetmap.org/copyright'> OpenStreetMap </a> contributors "
      },
      {
        "type": "OSM",
        "name": "osmLight",
        "url": "http://{a-c}.basemaps.cartocdn.com/light_all/{z}/{x}/{y}.png",
        "group": "backgroundLayers",
        "maxZoom": 19,
        "queryable": false,
        "visible": false,
        "displayInLayerList": true,
        "attributions": "© <a href='https://www.openstreetmap.org/copyright'> OpenStreetMap </a> contributors "
      },
      {
        "type": "OSM",
        "name": "osmDark",
        "url": "http://{a-c}.basemaps.cartocdn.com/dark_all/{z}/{x}/{y}.png",
        "group": "backgroundLayers",
        "maxZoom": 19,
        "queryable": false,
        "visible": false,
        "displayInLayerList": true,
        "attributions": "© <a href='https://www.openstreetmap.org/copyright'> OpenStreetMap </a> contributors "
      },
      {
        "type": "OSM",
        "name": "openTopoMap",
        "url": "https://{a-c}.tile.opentopomap.org/{z}/{x}/{y}.png",
        "group": "backgroundLayers",
        "maxZoom": 19,
        "queryable": false,
        "visible": false,
        "displayInLayerList": true,
        "attributions": "Mapdata: © <a href='https://www.openstreetmap.org/copyright'> OpenStreetMap </a> contributors, Basemap Visualization: © <a href='https://opentopomap.org/'> OpenTopoMap </a>"
      },
      {
        "type": "XYZ",
        "name": "mapboxStreets",
        "group": "backgroundLayers",
        "url": "https://api.mapbox.com/styles/v1/mapbox/streets-v10/tiles/256/{z}/{x}/{y}",
        "accessToken": "pk.eyJ1IjoiZWxpYXNwYWphcmVzIiwiYSI6ImNqOW1scnVyOTRxcWwzMm5yYWhta2N2cXcifQ.aDCgidtC9cjf_O75frn9lA",
        "maxZoom": 19,
        "queryable": false,
        "visible": true,
        "displayInLayerList": true,
        "attributions": "© <a href='https://www.mapbox.com/map-feedback/'>Mapbox</a> © <a href='https://www.openstreetmap.org/copyright'> OpenStreetMap contributors</a>"
      },
      {
        "type": "XYZ",
        "name": "publicTransport",
        "group": "backgroundLayers",
        "url": "https://tile.thunderforest.com/transport/{z}/{x}/{y}.png?apikey=402ce1ca8eb54457bdf65e2b261c5132",
        "maxZoom": 18,
        "queryable": false,
        "visible": false,
        "displayInLayerList": true,
        "attributions": "© <a href='https://www.thunderforest.com/'>Thunderforest</a>"
      },
      {
        "type": "BING",
        "name": "bingAerial",
        "group": "backgroundLayers",
        "accessToken": "Avv4X-3gpZJQ_Ln2eAilMZ8qNI4Y6UtspyNxgIzoCSZC26xi_aXb3AiaXnutPPjH",
        "imagerySet": "Aerial",
        "maxZoom": 19,
        "queryable": false,
        "visible": false,
        "displayInLayerList": true,
        "attributions": "© Microsoft Coorporation © Digital Globe ©CNES Distribution Airbus DS <a href='https://www.microsoft.com/en-us/maps/product'>Terms of use</a> "
      }
    ],
    "osmMappingLayers": [
      {
        "type": "VECTOR",
        "format": "GeoJSON",
        "name": "mapping_pois_opening_hours",
        "url": "/api/map/layer_read",
        "group": "osmMappingLayers",
        "queryParams": ["table_name", "amenities"],
        "opacity": 1,
        "queryable": true,
        "visible": false,
        "requiresPois": true,
        "displayInLayerList": false,
        "displayInLegend": false,
        "zIndex": 30,
        "style": {
          "format": "custom-logic"
        },
        "otherProps": {
          "icon": "fas fa-clock",
          "stepsOrdersKeys": [
            "clickFeatureInMap",
            "clickEditWithOsm",
            "fillInOSMiD"
          ],
          "wikiUrl": "https://wiki.openstreetmap.org/wiki/Key:opening_hours"
        }
      },
      {
        "type": "VECTORTILE",
        "format": "MVT",
        "name": "osm-mapping-ways-speed",
        "url": "/api/map/layer/mapping_ways_speed/{z}/{x}/{y}",
        "group": "osmMappingLayers",
        "opacity": 1,
        "queryable": true,
        "visible": false,
        "displayInLayerList": false,
        "zIndex": 31,
        "style": {
          "format": "geostyler",
          "url": "./static/layer-styles/styles/mapping_ways.json"
        },
        "otherProps": {
          "icon": "fas fa-tachometer-alt",
          "stepsOrdersKeys": [
            "clickFeatureInMap",
            "clickEditWithOsm",
            "fillInOSMiD"
          ],
          "wikiUrl": "https://wiki.openstreetmap.org/wiki/Speed_limits"
        }
      },
      {
        "type": "VECTORTILE",
        "format": "MVT",
        "name": "osm-mapping-parking-lane",
        "url": "/api/map/layer/mapping_parking_lane/{z}/{x}/{y}",
        "group": "osmMappingLayers",
        "opacity": 1,
        "queryable": true,
        "visible": false,
        "displayInLayerList": false,
        "zIndex": 31,
        "style": {
          "format": "geostyler",
          "url": "./static/layer-styles/styles/mapping_ways.json"
        },
        "otherProps": {
          "icon": "fas fa-car",
          "stepsOrdersKeys": [
            "clickFeatureInMap",
            "clickEditWithOsm",
            "fillInOSMiD"
          ],
          "wikiUrl": "https://wiki.openstreetmap.org/wiki/Key:parking:lane"
        }
      },
      {
        "type": "VECTORTILE",
        "format": "MVT",
        "name": "osm-mapping-cycleways-width",
        "url": "/api/map/layer/mapping_cycleways_width/{z}/{x}/{y}",
        "group": "osmMappingLayers",
        "opacity": 1,
        "queryable": true,
        "visible": false,
        "displayInLayerList": false,
        "zIndex": 31,
        "style": {
          "format": "geostyler",
          "url": "./static/layer-styles/styles/mapping_ways.json"
        },
        "otherProps": {
          "icon": "fas fa-biking",
          "stepsOrdersKeys": [
            "clickFeatureInMap",
            "clickEditWithOsm",
            "fillInOSMiD"
          ],
          "wikiUrl": "https://wiki.openstreetmap.org/wiki/Key:width"
        }
      },
      {
        "type": "VECTORTILE",
        "format": "MVT",
        "name": "osm-mapping-cycleways-segregated",
        "url": "/api/map/layer/mapping_cycleways_segregated/{z}/{x}/{y}",
        "group": "osmMappingLayers",
        "opacity": 1,
        "queryable": true,
        "visible": false,
        "displayInLayerList": false,
        "zIndex": 31,
        "style": {
          "format": "geostyler",
          "url": "./static/layer-styles/styles/mapping_ways.json"
        },
        "otherProps": {
          "icon": "fas fa-walking",
          "stepsOrdersKeys": [
            "clickFeatureInMap",
            "clickEditWithOsm",
            "fillInOSMiD"
          ],
          "wikiUrl": "https://wiki.openstreetmap.org/wiki/Key:segregated"
        }
      },
      {
        "type": "VECTORTILE",
        "format": "MVT",
        "name": "osm-mapping-ways-surface",
        "url": "/api/map/layer/mapping_ways_surface/{z}/{x}/{y}",
        "group": "osmMappingLayers",
        "opacity": 1,
        "queryable": true,
        "visible": false,
        "displayInLayerList": false,
        "zIndex": 32,
        "style": {
          "format": "geostyler",
          "url": "./static/layer-styles/styles/mapping_ways.json"
        },
        "otherProps": {
          "icon": "fas fa-road",
          "stepsOrdersKeys": [
            "clickFeatureInMap",
            "clickEditWithOsm",
            "fillInOSMiD"
          ],
          "wikiUrl": "https://wiki.openstreetmap.org/wiki/Key:surface"
        }
      },
      {
        "type": "VECTORTILE",
        "format": "MVT",
        "name": "osm-mapping-buildings-type",
        "url": "/api/map/layer/mapping_buildings_type/{z}/{x}/{y}",
        "group": "osmMappingLayers",
        "opacity": 1,
        "queryable": true,
        "visible": false,
        "displayInLayerList": false,
        "zIndex": 33,
        "style": {
          "format": "geostyler",
          "url": "./static/layer-styles/styles/mapping_buildings.json"
        },
        "otherProps": {
          "icon": "fas fa-building",
          "stepsOrdersKeys": [
            "clickFeatureInMap",
            "clickEditWithOsm",
            "fillInOSMiD"
          ],
          "wikiUrl": "https://wiki.openstreetmap.org/wiki/Key:building"
        }
      }
    ],
    "otherAttributeLayers": [
      {
        "name": "Zensus",
        "attributes": {
          "source": "Statistische Ämter des Bundes und der Länder",
          "date": "2011"
        }
      },
      {
        "name": "Lastenräder",
        "attributes": {
          "source": "LastenVelo Freiburg e.V.",
          "date": "16.03.2021"
        }
      }
    ],
    "controls": [
      {
        "name": "home",
        "options": {
          "zoomOnStart": true
        }
      },
      {
        "name": "legend"
      }
    ],
    "modules": {
      "measuretool": {
        "strokeColor": "#ffcc33",
        "fillColor": "rgba(255, 204, 51, 0.2)",
        "sketchStrokeColor": "rgba(0, 0, 0, 0.5)",
        "sketchFillColor": "rgba(255, 255, 255, 0.2)",
        "sketchVertexStrokeColor": "rgba(0, 0, 0, 0.7)",
        "sketchVertexFillColor": "rgba(255, 255, 255, 0.2)"
      }
    }
  },
  "componentData": {
    "pois": {
      "allPois": [
        {
          "name": "Education",
          "categoryValue": "education",
          "id": 1,
          "children": [
            {
              "name": "Kindergarten",
              "value": "kindergarten",
              "icon": "kindergarten",
              "weight": 1,
              "sensitivity": 300000,
              "locked": false
            },
            {
              "name": "Grundschule",
              "value": "grundschule",
              "icon": "grundschule",
              "weight": 1,
              "sensitivity": 300000,
              "locked": false
            },
            {
              "name": "Haupt- und Mittelschule",
              "value": "hauptschule_mittelschule",
              "icon": "hauptschule_mittelschule",
              "weight": 1,
              "sensitivity": 300000,
              "locked": false
            },
            {
              "name": "Realschule",
              "value": "realschule",
              "icon": "realschule",
              "weight": 1,
              "sensitivity": 300000,
              "locked": false
            },
            {
              "name": "Werkrealschule",
              "value": "werkrealschule",
              "icon": "werkrealschule",
              "weight": 1,
              "sensitivity": 300000,
              "locked": false
            },
            {
              "name": "Gymnasium",
              "value": "gymnasium",
              "icon": "gymnasium",
              "weight": 1,
              "sensitivity": 300000,
              "locked": false
            },
            {
              "name": "Library",
              "value": "library",
              "icon": "library",
              "weight": 1,
              "sensitivity": 300000
            }
          ]
        },
        {
          "name": "Food and Drink",
          "categoryValue": "foodAndDrink",
          "children": [
            {
              "name": "Bar",
              "value": "bar",
              "icon": "bar",
              "weight": 1,
              "sensitivity": 300000
            },
            {
              "name": "Biergarten",
              "value": "biergarten",
              "icon": "biergarten",
              "weight": 1,
              "sensitivity": 300000
            },
            {
              "name": "Café",
              "value": "cafe",
              "icon": "cafe",
              "weight": 1,
              "sensitivity": 300000
            },
            {
              "name": "Pub",
              "value": "pub",
              "icon": "pub",
              "weight": 1,
              "sensitivity": 300000
            },
            {
              "name": "Fast food",
              "value": "fast_food",
              "icon": "fast_food",
              "weight": 1,
              "sensitivity": 300000
            },
            {
              "name": "Ice cream",
              "value": "ice_cream",
              "icon": "ice_cream",
              "weight": 1,
              "sensitivity": 300000
            },
            {
              "name": "Restaurant",
              "value": "restaurant",
              "icon": "restaurant",
              "weight": 1,
              "sensitivity": 300000
            },
            {
              "name": "Night-Club",
              "value": "nightclub",
              "icon": "nightclub",
              "weight": 1,
              "sensitivity": 300000
            }
          ]
        },
        {
          "name": "Transport",
          "categoryValue": "transport",
          "locked": false,
          "children": [
            {
              "name": "Bike sharing",
              "value": "bicycle_rental",
              "icon": "bicycle_rental",
              "weight": 1,
              "sensitivity": 300000
            },
            {
              "name": "Cargo bike",
              "value": "cargo_bike",
              "icon": "cargo_bike",
              "weight": 1,
              "sensitivity": 300000
            },
            {
              "name": "Car sharing",
              "value": "car_sharing",
              "icon": "car_sharing",
              "weight": 1,
              "sensitivity": 300000
            },
            {
              "name": "Charging station",
              "value": "charging_station",
              "icon": "charging_station",
              "weight": 1,
              "sensitivity": 300000,
              "locked": false
            },
            {
              "name": "Bus",
              "value": "bus_stop",
              "icon": "bus_stop",
              "weight": 1,
              "sensitivity": 300000
            },
            {
              "name": "Tram Stop",
              "value": "tram_stop",
              "icon": "tram_stop",
              "weight": 1,
              "sensitivity": 300000
            },
            {
              "name": "U-Bahn station",
              "value": "subway_entrance",
              "icon": "subway_entrance",
              "weight": 1,
              "sensitivity": 300000
            },
            {
              "name": "Rail Station",
              "value": "rail_station",
              "icon": "rail_station",
              "weight": 1,
              "sensitivity": 300000
            },
            {
              "name": "Taxi",
              "value": "taxi",
              "icon": "taxi",
              "weight": 1,
              "sensitivity": 300000
            }
          ]
        },
        {
          "name": "Services",
          "categoryValue": "services",
          "children": [
            {
              "name": "Hairdresser",
              "value": "hairdresser",
              "icon": "hairdresser",
              "weight": 1,
              "sensitivity": 300000
            },
            {
              "name": "ATM",
              "value": "atm",
              "icon": "atm",
              "weight": 1,
              "sensitivity": 300000,
              "locked": false
            },
            {
              "name": "Bank",
              "value": "bank",
              "icon": "bank",
              "weight": 1,
              "sensitivity": 300000
            },
            {
              "name": "Pharmacy",
              "value": "pharmacy",
              "icon": "pharmacy",
              "weight": 1,
              "sensitivity": 300000
            },
            {
              "name": "Post box",
              "value": "post_box",
              "icon": "post_box",
              "weight": 1,
              "sensitivity": 300000
            },
            {
              "name": "Fuel",
              "value": "fuel",
              "icon": "fuel",
              "weight": 1,
              "sensitivity": 300000
            },
            {
              "name": "Recycling",
              "value": "recycling",
              "icon": "recycling",
              "weight": 1,
              "sensitivity": 300000,
              "locked": false
            }
          ]
        },
        {
          "name": "Shop",
          "categoryValue": "shop",
          "children": [
            {
              "name": "Bakery",
              "value": "bakery",
              "icon": "bakery",
              "weight": 1,
              "sensitivity": 300000
            },
            {
              "name": "Butcher",
              "value": "butcher",
              "icon": "butcher",
              "weight": 1,
              "sensitivity": 300000
            },
            {
              "name": "Clothing store",
              "value": "clothes",
              "icon": "clothes",
              "weight": 1,
              "sensitivity": 300000
            },
            {
              "name": "Convenience store",
              "value": "convenience",
              "icon": "convenience",
              "weight": 1,
              "sensitivity": 300000
            },
            {
              "name": "Greengrocer",
              "value": "greengrocer",
              "icon": "greengrocer",
              "weight": 1,
              "sensitivity": 300000
            },
            {
              "name": "Kiosk",
              "value": "kiosk",
              "icon": "kiosk",
              "weight": 1,
              "sensitivity": 300000
            },
            {
              "name": "Mall",
              "value": "mall",
              "icon": "mall",
              "weight": 1,
              "sensitivity": 300000
            },
            {
              "name": "Shoes",
              "value": "shoes",
              "icon": "shoes",
              "weight": 1,
              "sensitivity": 300000
            },
            {
              "name": "Supermarket",
              "value": "supermarket",
              "icon": "supermarket",
              "weight": 1,
              "sensitivity": 300000
            },
            {
              "name": "Discount Supermarket",
              "value": "discount_supermarket",
              "icon": "discount_supermarket",
              "weight": 1,
              "sensitivity": 300000
            },
            {
              "name": "International Supermarket",
              "value": "international_supermarket",
              "icon": "international_supermarket",
              "weight": 1,
              "sensitivity": 300000
            },
            {
              "name": "Hypermarket",
              "value": "hypermarket",
              "icon": "hypermarket",
              "weight": 1,
              "sensitivity": 300000
            },
            {
              "name": "Chemist",
              "value": "chemist",
              "icon": "chemist",
              "weight": 1,
              "sensitivity": 300000
            },
            {
              "name": "Organic Food",
              "value": "organic",
              "icon": "organic",
              "weight": 1,
              "sensitivity": 300000
            },
            {
              "name": "Marketplace",
              "value": "marketplace",
              "icon": "marketplace",
              "weight": 1,
              "sensitivity": 300000
            }
          ]
        },
        {
          "name": "Tourism & Leisure",
          "categoryValue": "tourismAndLeisure",
          "children": [
            {
              "name": "Cinema",
              "value": "cinema",
              "icon": "cinema",
              "weight": 1,
              "sensitivity": 300000
            },
            {
              "name": "Theatre",
              "value": "theatre",
              "icon": "theatre",
              "weight": 1,
              "sensitivity": 300000
            },
            {
              "name": "Museum",
              "value": "museum",
              "icon": "museum",
              "weight": 1,
              "sensitivity": 300000
            },
            {
              "name": "Hotel",
              "value": "hotel",
              "icon": "hotel",
              "weight": 1,
              "sensitivity": 300000
            },
            {
              "name": "Hostel",
              "value": "hostel",
              "icon": "hostel",
              "weight": 1,
              "sensitivity": 300000
            },
            {
              "name": "Guest house",
              "value": "guest_house",
              "icon": "guest_house",
              "weight": 1,
              "sensitivity": 300000
            },
            {
              "name": "Gallery",
              "value": "gallery",
              "icon": "gallery",
              "weight": 1,
              "sensitivity": 300000
            },
            {
              "name": "Playground",
              "value": "playground",
              "icon": "playground",
              "weight": 1,
              "sensitivity": 300000
            }
          ]
        },
        {
          "name": "Sports",
          "categoryValue": "sports",
          "children": [
            {
              "name": "Community Sport Center",
              "value": "community_sports_center",
              "icon": "community_sports_center",
              "weight": 1,
              "sensitivity": 300000
            },
            {
              "name": "Waterpark",
              "value": "waterpark",
              "icon": "waterpark",
              "weight": 1,
              "sensitivity": 300000
            },
            {
              "name": "Discount Gym",
              "value": "discount_gym",
              "icon": "discount_gym",
              "weight": 1,
              "sensitivity": 300000
            },
            {
              "name": "gym",
              "value": "gym",
              "icon": "gym",
              "weight": 1,
              "sensitivity": 300000
            },
            {
              "name": "Yoga",
              "value": "yoga",
              "icon": "yoga",
              "weight": 1,
              "sensitivity": 300000
            }
          ]
        },
        {
          "name": "Recreation Areas",
          "categoryValue": "recreationAreas",
          "children": [
            {
              "name": "Park",
              "value": "park",
              "icon": "park",
              "weight": 1,
              "sensitivity": 300000
            },
            {
              "name": "Forest",
              "value": "forest",
              "icon": "forest",
              "weight": 1,
              "sensitivity": 300000
            },
            {
              "name": "Heath and Scrub",
              "value": "heath_scrub",
              "icon": "heath_scrub",
              "weight": 1,
              "sensitivity": 300000
            }
          ]
        }
      ],
      "filters": {
        "disabledPoisOnTimeFilter": [
          {
            "categoryValue": "transport",
            "poisFiltered": ["*"]
          },
          {
            "categoryValue": "education",
            "poisFiltered": [
              "nursery",
              "kindergarten",
              "primary_school",
              "secondary_school"
            ]
          }
        ],
        "disabledPoisOnRoutingProfile": {
          "walking_wheelchair": [
            {
              "categoryValue": "services",
              "poisFiltered": ["recycling", "atm"]
            },
            {
              "categoryValue": "transport",
              "poisFiltered": ["charging_station"]
            }
          ]
        },
        "disabledPoisOnMappingMode": [
          {
            "categoryValue": "transport",
            "poisFiltered": ["*"]
          },
          {
            "categoryValue": "mobilitystations",
            "poisFiltered": ["*"]
          },
          {
            "categoryValue": "tourismAndLeisure",
            "poisFiltered": ["hotel", "hostel", "guest_house", "playground"]
          },
          {
            "categoryValue": "services",
            "poisFiltered": ["recycling", "post_box"]
          },
          {
            "categoryValue": "education",
            "poisFiltered": ["primary_school", "secondary_school", "grundschule", "hauptschule", "realschule", "gymnasium"]
          }
        ]
      }
    },
    "isochrones": {
      "options": {
        "calculationType": "single",
        "minutes": "10",
        "speed": "5",
        "steps": "2",
        "concavityIsochrones": {
          "name": "concavity",
          "values": [
            {
              "display": "Standard",
              "value": "0.00003"
            },
            {
              "display": "1",
              "value": "0.000003"
            },
            {
              "display": "2",
              "value": "0.0000025"
            },
            {
              "display": "3",
              "value": "0.000002"
            },
            {
              "display": "4",
              "value": "0.0000017"
            },
            {
              "display": "5",
              "value": "0.0000015"
            }
          ],
          "active": "0.00003"
        },
        "calculationModes": {
          "name": "modus",
          "values": [
            {
              "display": "Default Network",
              "name": "defaultNetwork",
              "value": "default"
            },
            {
              "display": "Modified Network",
              "name": "modifiedNetwork",
              "value": "scenario"
            },
            {
              "display": "Modified Network (Double Calculation)",
              "name": "modifiedNetworkDoubleCalc",
              "value": "comparison"
            }
          ],
          "active": "default"
        },
        "alphaShapeParameter": {
          "name": "alphashape",
          "values": [
            {
              "display": "0.00003",
              "value": "0.00003"
            }
          ],
          "active": "0.00003"
        }
      },
      "styleData": {
        "styleCache": {
          "default": {},
          "input": {}
        }
      },
      "defaultIsochroneColor": "b",
      "scenarioIsochroneColor": "f",
      "colors": {
        "a": {
          "1": "rgb(254, 202, 232)",
          "2": "rgb(254, 144, 207)",
          "3": "rgb(239, 002, 140)",
          "4": "rgb(179, 001, 103)",
          "5": "rgb(125, 001, 072)"
        },
        "b": {
          "1": "rgb(251, 188, 175)",
          "2": "rgb(247, 122, 099)",
          "3": "rgb(234, 049, 012)",
          "4": "rgb(186, 039, 010)",
          "5": "rgb(116, 024, 006)"
        },
        "c": {
          "1": "rgb(255, 200, 142)",
          "2": "rgb(255, 171, 079)",
          "3": "rgb(238, 125, 000)",
          "4": "rgb(192, 101, 000)",
          "5": "rgb(126, 066, 000)"
        },
        "d": {
          "1": "rgb(254, 229, 168)",
          "2": "rgb(253, 216, 123)",
          "3": "rgb(252, 193, 044)",
          "4": "rgb(231, 166, 003)",
          "5": "rgb(193, 139, 003)"
        },
        "e": {
          "1": "rgb(232, 240, 182)",
          "2": "rgb(202, 220, 094)",
          "3": "rgb(182, 206, 044)",
          "4": "rgb(143, 161, 035)",
          "5": "rgb(104, 117, 025)"
        },
        "f": {
          "1": "rgb(220, 241, 211)",
          "2": "rgb(173, 223, 153)",
          "3": "rgb(097, 190, 060)",
          "4": "rgb(071, 140, 044)",
          "5": "rgb(054, 105, 033)"
        },
        "g": {
          "1": "rgb(201, 237, 236)",
          "2": "rgb(144, 216, 214)",
          "3": "rgb(066, 190, 187)",
          "4": "rgb(052, 152, 150)",
          "5": "rgb(039, 111, 109)"
        },
        "h": {
          "1": "rgb(197, 218, 237)",
          "2": "rgb(126, 172, 214)",
          "3": "rgb(066, 133, 194)",
          "4": "rgb(042, 105, 162)",
          "5": "rgb(032, 081, 126)"
        },
        "i": {
          "1": "rgb(255, 255, 255)",
          "2": "rgb(207, 207, 207)",
          "3": "rgb(159, 159, 159)",
          "4": "rgb(090, 090, 090)",
          "5": "rgb(000, 000, 000)"
        }
      },
      "isPPFActive": false
    },
    "routing": {
      "default": "walking",
      "options": {
        "walking": {
          "default": "standard",
          "options": [
            {
              "value": "standard",
              "speed": 5
            },
            {
              "value": "elderly",
              "speed": 3
            }
          ]
        },
        "cycling": {
          "default": "standard",
          "options": [
            {
              "value": "standard",
              "speed": 15
            },
            {
              "value": "pedelec",
              "speed": 23
            }
          ]
        },
        "walking_wheelchair": {
          "default": "standard",
          "options": [
            {
              "value": "standard",
              "speed": 3
            },
            {
              "value": "electric",
              "speed": 6
            }
          ]
        }
      }
    },
    "osmMapMode": {
      "tasks": ["missingHours"]
    }
  },
  "componentConf": {
    "pois": {
      "filters": {
        "timeBasedCalculations": "no"
      }
    },
    "edit": {},
    "layerTree": {
      "groupIcons": {
        "poisLayers": "fas fa-map-marker",
        "buildings_landuse": "fas fa-home",
        "streetlevelqualityLayers": "fas fa-road",
        "environmentalQualityLayers": "fas fa-leaf",
        "additionalDataLayers": "more",
        "accessbilityBasemaps": "./static/layer-styles/assets/icons/_backgroundLayers/hexagon.svg"
      }
    }
  },
  "layerConf": {
    "ways": {
      "listValues": {
        "way_type": {
          "values": ["bridge", "road"]
        },
        "surface": {
          "values": [
            "asphalt",
            "cobblestone",
            "fine_gravel",
            "gravel",
            "grass",
            "unpaved"
          ]
        },
        "wheelchair": {
          "values": ["yes", "no"]
        }
      },
      "enableFileUpload": false,
      "hiddenProps": [
        "userid",
        "gid",
        "original_id",
        "status",
        "street_category",
        "scenario_id",
        "foot",
        "bicycle",
        "lit",
        "edit_type"
      ]
    },
    "pois": {
      "listValues": {
        "amenity": {
          "values": "*"
        }
      },
      "enableFileUpload": false,
      "hiddenProps": [
        "userid",
        "scenario_id",
        "gid",
        "original_id",
        "status",
        "wheelchair",
        "status",
        "amenity_icon",
        "opening_hours",
        "scenario_id"
      ]
    },
    "buildings": {
      "listValues": {
        "building": {
          "values": ["residential", "commercial", "public"]
        }
      },
      "enableFileUpload": true,
      "hiddenProps": [
        "gid",
        "userid",
        "gid",
        "original_id",
        "status",
        "gross_floor_area",
        "scenario_id"
      ]
    }
  }
}<|MERGE_RESOLUTION|>--- conflicted
+++ resolved
@@ -232,303 +232,6 @@
       {
         "type": "VECTORTILE",
         "format": "MVT",
-<<<<<<< HEAD
-=======
-        "name": "footpath_width",
-        "url": "/api/map/layer/footpath_width/{z}/{x}/{y}",
-        "group": "streetlevelqualityLayers",
-        "opacity": 1,
-        "queryable": true,
-        "visible": false,
-        "canEdit": false,
-        "displayInLayerList": true,
-        "zIndex": 1,
-        "maxResolution": 7,
-        "style": {
-          "format": "geostyler",
-          "url": "./static/layer-styles/styles/footpath_width.json"
-        }
-      },
-      {
-        "type": "VECTORTILE",
-        "format": "MVT",
-        "name": "ways_lit",
-        "url": "/api/map/layer/ways_lit/{z}/{x}/{y}",
-        "group": "streetlevelqualityLayers",
-        "opacity": 1,
-        "queryable": true,
-        "visible": false,
-        "canEdit": false,
-        "displayInLayerList": true,
-        "zIndex": 1,
-        "maxResolution": 7,
-        "style": {
-          "format": "geostyler",
-          "url": "./static/layer-styles/styles/ways_lit.json"
-        },
-        "attributes": {
-          "source": "OpenStreetMap",
-          "source": "Mapillary",
-          "date": "01-06-2021"
-        }
-      },
-      {
-        "type": "VECTORTILE",
-        "format": "MVT",
-        "name": "ways_lanes",
-        "url": "/api/map/layer/ways_lanes/{z}/{x}/{y}",
-        "group": "streetlevelqualityLayers",
-        "opacity": 1,
-        "queryable": true,
-        "visible": false,
-        "canEdit": false,
-        "displayInLayerList": true,
-        "zIndex": 1,
-        "maxResolution": 7,
-        "style": {
-          "format": "geostyler",
-          "url": "./static/layer-styles/styles/ways_lanes.json"
-        }
-      },
-      {
-        "type": "VECTORTILE",
-        "format": "MVT",
-        "name": "ways_parking",
-        "url": "/api/map/layer/ways_parking/{z}/{x}/{y}",
-        "group": "streetlevelqualityLayers",
-        "opacity": 1,
-        "queryable": true,
-        "visible": false,
-        "canEdit": false,
-        "displayInLayerList": true,
-        "zIndex": 1,
-        "maxResolution": 7,
-        "style": {
-          "format": "geostyler",
-          "url": "./static/layer-styles/styles/ways_parking.json"
-        }
-      },
-      {
-        "type": "VECTORTILE",
-        "format": "MVT",
-        "name": "ways_category",
-        "url": "/api/map/layer/ways_category/{z}/{x}/{y}",
-        "group": "streetlevelqualityLayers",
-        "opacity": 1,
-        "queryable": true,
-        "visible": false,
-        "canEdit": false,
-        "displayInLayerList": true,
-        "zIndex": 1,
-        "maxResolution": 7,
-        "style": {
-          "format": "geostyler",
-          "url": "./static/layer-styles/styles/ways_category.json"
-        }
-      },
-      {
-        "type": "VECTORTILE",
-        "format": "MVT",
-        "name": "ways_category_aggregated",
-        "url": "/api/map/layer/ways_category_aggregated/{z}/{x}/{y}",
-        "group": "streetlevelqualityLayers",
-        "opacity": 1,
-        "queryable": true,
-        "visible": false,
-        "canEdit": false,
-        "displayInLayerList": true,
-        "zIndex": 1,
-        "maxResolution": 7,
-        "style": {
-          "format": "geostyler",
-          "url": "./static/layer-styles/styles/ways_category_aggregated.json"
-        }
-      },
-      {
-        "type": "VECTORTILE",
-        "format": "MVT",
-        "name": "ways_speed",
-        "url": "/api/map/layer/ways_speed/{z}/{x}/{y}",
-        "group": "streetlevelqualityLayers",
-        "opacity": 1,
-        "queryable": true,
-        "visible": false,
-        "canEdit": false,
-        "displayInLayerList": true,
-        "zIndex": 1,
-        "maxResolution": 7,
-        "style": {
-          "format": "geostyler",
-          "url": "./static/layer-styles/styles/ways_speed.json"
-        }
-      },
-      {
-        "type": "VECTORTILE",
-        "format": "MVT",
-        "name": "ways_surface",
-        "url": "/api/map/layer/ways_surface/{z}/{x}/{y}",
-        "group": "streetlevelqualityLayers",
-        "opacity": 1,
-        "queryable": true,
-        "visible": false,
-        "canEdit": false,
-        "displayInLayerList": true,
-        "zIndex": 1,
-        "maxResolution": 7,
-        "style": {
-          "format": "geostyler",
-          "url": "./static/layer-styles/styles/ways_surface.json"
-        }
-      },
-      {
-        "type": "VECTORTILE",
-        "format": "MVT",
-        "name": "ways_smoothness",
-        "url": "/api/map/layer/ways_smoothness/{z}/{x}/{y}",
-        "group": "streetlevelqualityLayers",
-        "opacity": 1,
-        "queryable": true,
-        "visible": false,
-        "canEdit": false,
-        "displayInLayerList": true,
-        "zIndex": 1,
-        "maxResolution": 7,
-        "style": {
-          "format": "geostyler",
-          "url": "./static/layer-styles/styles/ways_smoothness.json"
-        }
-      },
-      {
-        "type": "VECTORTILE",
-        "format": "MVT",
-        "name": "footpath_visualization",
-        "url": "/api/map/layer/footpath_visualization/{z}/{x}/{y}",
-        "group": "streetlevelqualityLayers",
-        "opacity": 1,
-        "queryable": true,
-        "visible": false,
-        "canEdit": false,
-        "displayInLayerList": true,
-        "docUrl": "https://plan4better.de/docs/walkability_index/",
-        "zIndex": 1,
-        "maxResolution": 7,
-        "style": {
-          "format": "geostyler",
-          "url": "./static/layer-styles/styles/footpath_visualization.json"
-        }
-      },
-      {
-        "type": "VECTORTILE",
-        "format": "MVT",
-        "name": "ways_liveliness",
-        "url": "/api/map/layer/footpath_visualization/{z}/{x}/{y}",
-        "group": "streetlevelqualityLayers",
-        "opacity": 1,
-        "queryable": false,
-        "visible": false,
-        "canEdit": false,
-        "displayInLayerList": true,
-        "zIndex": 1,
-        "maxResolution": 7,
-        "style": {
-          "format": "geostyler",
-          "url": "./static/layer-styles/styles/ways_liveliness.json"
-        }
-      },
-      {
-        "type": "VECTORTILE",
-        "format": "MVT",
-        "name": "ways_urban_equipment",
-        "url": "/api/map/layer/footpath_visualization/{z}/{x}/{y}",
-        "group": "streetlevelqualityLayers",
-        "opacity": 1,
-        "queryable": false,
-        "visible": false,
-        "canEdit": false,
-        "displayInLayerList": true,
-        "zIndex": 1,
-        "maxResolution": 7,
-        "style": {
-          "format": "geostyler",
-          "url": "./static/layer-styles/styles/ways_urban_equipment.json"
-        }
-      },
-      {
-        "type": "VECTORTILE",
-        "format": "MVT",
-        "name": "ways_traffic_protection",
-        "url": "/api/map/layer/footpath_visualization/{z}/{x}/{y}",
-        "group": "streetlevelqualityLayers",
-        "opacity": 1,
-        "queryable": false,
-        "visible": false,
-        "canEdit": false,
-        "displayInLayerList": true,
-        "zIndex": 1,
-        "maxResolution": 7,
-        "style": {
-          "format": "geostyler",
-          "url": "./static/layer-styles/styles/ways_traffic_protection.json"
-        }
-      },
-      {
-        "type": "VECTORTILE",
-        "format": "MVT",
-        "name": "ways_sidewalk_quality",
-        "url": "/api/map/layer/footpath_visualization/{z}/{x}/{y}",
-        "group": "streetlevelqualityLayers",
-        "opacity": 1,
-        "queryable": false,
-        "visible": false,
-        "canEdit": false,
-        "displayInLayerList": true,
-        "zIndex": 1,
-        "maxResolution": 7,
-        "style": {
-          "format": "geostyler",
-          "url": "./static/layer-styles/styles/ways_sidewalk_quality.json"
-        }
-      },
-      {
-        "type": "VECTORTILE",
-        "format": "MVT",
-        "name": "ways_security",
-        "url": "/api/map/layer/footpath_visualization/{z}/{x}/{y}",
-        "group": "streetlevelqualityLayers",
-        "opacity": 1,
-        "queryable": false,
-        "visible": false,
-        "canEdit": false,
-        "displayInLayerList": true,
-        "zIndex": 1,
-        "maxResolution": 7,
-        "style": {
-          "format": "geostyler",
-          "url": "./static/layer-styles/styles/ways_security.json"
-        }
-      },
-      {
-        "type": "VECTORTILE",
-        "format": "MVT",
-        "name": "ways_green_blue_index",
-        "url": "/api/map/layer/footpath_visualization/{z}/{x}/{y}",
-        "group": "streetlevelqualityLayers",
-        "opacity": 1,
-        "queryable": false,
-        "visible": false,
-        "canEdit": false,
-        "displayInLayerList": true,
-        "zIndex": 1,
-        "maxResolution": 7,
-        "style": {
-          "format": "geostyler",
-          "url": "./static/layer-styles/styles/ways_green_blue_index.json"
-        }
-      },
-      {
-        "type": "VECTORTILE",
-        "format": "MVT",
->>>>>>> b4570308
         "name": "street_crossings",
         "url": "/api/map/layer/street_crossings/{z}/{x}/{y}",
         "group": "streetlevelqualityLayers",
@@ -552,55 +255,6 @@
       {
         "type": "VECTORTILE",
         "format": "MVT",
-<<<<<<< HEAD
-=======
-        "name": "street_furniture",
-        "url": "/api/map/layer/street_furniture/{z}/{x}/{y}",
-        "group": "streetlevelqualityLayers",
-        "opacity": 1,
-        "visible": false,
-        "canEdit": false,
-        "queryable": true,
-        "displayInLayerList": true,
-        "zIndex": 2,
-        "maxResolution": 7,
-        "style": {
-          "format": "geostyler",
-          "url": "./static/layer-styles/styles/street_furniture.json"
-        },
-        "attributes": {
-          "source": "openStreetMap",
-          "source": "Mapillary",
-          "date": "01-06-2021"
-        }
-      },
-      {
-        "type": "VECTORTILE",
-        "format": "MVT",
-        "name": "street_furniture_bicycles",
-        "url": "/api/map/layer/street_furniture_bicycles/{z}/{x}/{y}",
-        "group": "streetlevelqualityLayers",
-        "opacity": 1,
-        "visible": false,
-        "canEdit": false,
-        "queryable": true,
-        "displayInLayerList": true,
-        "zIndex": 2,
-        "maxResolution": 7,
-        "style": {
-          "format": "geostyler",
-          "url": "./static/layer-styles/styles/street_furniture_bicycles.json"
-        },
-        "attributes": {
-          "source": "openStreetMap",
-          "source": "Mapillary",
-          "date": "01-06-2021"
-        }
-      },
-      {
-        "type": "VECTORTILE",
-        "format": "MVT",
->>>>>>> b4570308
         "name": "munichways",
         "url": "/api/map/layer/munichways/{z}/{x}/{y}",
         "group": "streetlevelqualityLayers",
@@ -620,44 +274,6 @@
         }
       },
       {
-<<<<<<< HEAD
-=======
-        "type": "VECTORTILE",
-        "format": "MVT",
-        "name": "primary_school_streams",
-        "url": "/api/map/layer/primary_school_streams/{z}/{x}/{y}",
-        "group": "streetlevelqualityLayers",
-        "opacity": 1,
-        "visible": false,
-        "canEdit": false,
-        "queryable": true,
-        "displayInLayerList": true,
-        "zIndex": 2,
-        "style": {
-          "format": "geostyler",
-          "url": "./static/layer-styles/styles/primary_school_streams.json"
-        }
-      },
-      {
-        "type": "VECTORTILE",
-        "format": "MVT",
-        "name": "ways_wheelchair",
-        "url": "/api/map/layer/ways_wheelchair/{z}/{x}/{y}",
-        "group": "streetlevelqualityLayers",
-        "opacity": 1,
-        "visible": false,
-        "canEdit": false,
-        "queryable": true,
-        "displayInLayerList": true,
-        "zIndex": 1,
-        "maxResolution": 10,
-        "style": {
-          "format": "geostyler",
-          "url": "./static/layer-styles/styles/ways_wheelchair.json"
-        }
-      },
-      {
->>>>>>> b4570308
         "type": "WMS",
         "name": "waterProtectionArea",
         "url": "https://www.lfu.bayern.de/gdi/wms/wasser/wsg?",
@@ -1271,13 +887,6 @@
         "attributes": {
           "source": "Statistische Ämter des Bundes und der Länder",
           "date": "2011"
-        }
-      },
-      {
-        "name": "Lastenräder",
-        "attributes": {
-          "source": "LastenVelo Freiburg e.V.",
-          "date": "16.03.2021"
         }
       }
     ],
@@ -1344,14 +953,6 @@
               "locked": false
             },
             {
-              "name": "Werkrealschule",
-              "value": "werkrealschule",
-              "icon": "werkrealschule",
-              "weight": 1,
-              "sensitivity": 300000,
-              "locked": false
-            },
-            {
               "name": "Gymnasium",
               "value": "gymnasium",
               "icon": "gymnasium",
@@ -1439,13 +1040,6 @@
               "name": "Bike sharing",
               "value": "bicycle_rental",
               "icon": "bicycle_rental",
-              "weight": 1,
-              "sensitivity": 300000
-            },
-            {
-              "name": "Cargo bike",
-              "value": "cargo_bike",
-              "icon": "cargo_bike",
               "weight": 1,
               "sensitivity": 300000
             },
