<template>
  <v-flex xs12 sm8 md4>
    <v-card class="px-16 mx-4 py-0 mb-2 fill-height" flat>
      <v-subheader> </v-subheader>

      <v-row no-gutters class="mb-4">
        <v-col justify="center" align="center" cols="4">
          <v-row no-gutters justify="center" align="center" class="fill-height">
            <v-avatar size="60">
              <v-icon large class="fa-solid fa-user"></v-icon>
            </v-avatar>
          </v-row>
        </v-col>

        <v-col cols="8">
          <v-row no-gutters align="center" class="fill-height">
            <p class="mb-0 header-name">
              {{
                `${user.name || userCopy.name}, ${user.surname ||
                  userCopy.surname}`
              }}
            </p>
            <p class="mb-0 sub-header">
              {{ `${user.email || userCopy.email}` }}
            </p>
          </v-row>
        </v-col>
      </v-row>

      <v-divider></v-divider>
<<<<<<< HEAD
      <!-- <v-select
        class="mt-8"
=======
      <v-autocomplete
>>>>>>> 747e2ecc
        v-model="studyAreaId"
        class="mt-8"
        :items="studyAreaList"
        item-value="id"
        item-text="name"
        :loading="isLoading"
        :search-input.sync="search"
        hide-no-data
        hide-selected
        :label="$t('userSettings.changeStudyAreaTitle')"
        placeholder="Start typing to Search"
        return-object
        @change="changeStudyArea"
<<<<<<< HEAD
      > -->
      <v-autocomplete
        v-model="studyAreaId"
        class="mt-8"
        :items="studyAreaList"
        item-value="id"
        item-text="name"
        :loading="isLoading"
        :search-input.sync="search"
        hide-no-data
        hide-selected
        :label="$t('userSettings.changeStudyAreaTitle')"
        placeholder="Start typing to Search"
        return-object
        @change="changeStudyArea"
=======
>>>>>>> 747e2ecc
      ></v-autocomplete>
      <v-divider></v-divider>
      <v-select
        class="mt-2"
        :value="$i18n.locale"
        :items="languages"
        item-value="language"
        item-text="title"
        :label="$t('userSettings.uiLanguage')"
        @change="changeLocale"
      >
      </v-select>
      <v-btn
        style="text-transform:none;justify-content:left;"
        width="100%"
        class="mt-0"
        text
        @click="openContactSupportInNewTab"
      >
        <v-icon class="light-icon-color" left>
          fas fa-comments-question
        </v-icon>
        <span class="ml-2  theme--light">
          {{ $t("userSettings.contactSupport") }}
        </span>
      </v-btn>
      <br />
      <v-btn
        @click="logout"
        style="text-transform:none;justify-content:left;"
        width="100%"
        class="mt-3 mb-3"
        text
      >
        <v-icon class="light-icon-color" left>
          fas fa-arrow-right-from-bracket
        </v-icon>
        <span class="ml-2  theme--light">
          {{ $t("userSettings.logout") }}
        </span>
      </v-btn>
      <v-divider></v-divider>
      <p class="mt-5 mb-1 sub-header">
        {{ (uploadedStorageSize / 1024).toFixed(2)
        }}{{ $t("userSettings.mbOf") }}
        {{
          parseInt(
            user.storage ? user.storage / 1024 : userCopy.storage / 1024
          )
        }}{{ $t("userSettings.mbUsed") }}
      </p>
      <v-progress-linear
        height="2"
        :color="appColor.secondary"
        :value="occupiedStoragePercentage"
        class="mb-6 mt-0 pt-0"
      ></v-progress-linear>
      <p class="mt-2 sub-header">
        {{ $t("userSettings.scenarios") }}: {{ scenarios.length }} /
        {{ limitScenarios }}
      </p>
    </v-card>
    <v-spacer></v-spacer>
    <confirm ref="confirm"></confirm>
  </v-flex>
</template>

<script>
import { mapGetters } from "vuex";
import { LOGOUT } from "../../store/actions.type";
import i18n from "@/plugins/i18n";
import { EventBus } from "../../EventBus";
import ApiService from "../../services/api.service";
import { mapFields } from "vuex-map-fields";

export default {
  data: () => ({
    languages: [
      { flag: "gb", language: "en", title: "English" },
      { flag: "de", language: "de", title: "Deutsch" }
    ],
    interactionType: "languageChange",
    studyAreaId: null,
    userCopy: {},
    search: "",
    isLoading: false
  }),
  watch: {
    search(value) {
      console.log(value);
    }
  },
  computed: {
    ...mapGetters("auth", { user: "currentUser" }),
    ...mapGetters("app", {
      appColor: "appColor",
      occupiedStoragePercentage: "occupiedStoragePercentage",
      uploadedStorageSize: "uploadedStorageSize"
    }),
    ...mapGetters("map", {
      studyAreaList: "studyAreaList"
    }),
    ...mapGetters("scenarios", {
      scenarios: "scenarios",
      limitScenarios: "limitScenarios"
    }),
    ...mapGetters("isochrones", {
      calculations: "calculations"
    }),
    ...mapFields("auth", {
      userState: "user"
    })
  },
  methods: {
    changeLocale(locale) {
      i18n.locale = locale;
      //Close other interactions.
      EventBus.$emit("ol-interaction-activated", this.interactionType);
      if (this.contextmenu) {
        this.contextmenu.close();
      }
      EventBus.$emit("ol-interaction-stoped", this.interactionType);
      // Save language change
      ApiService.put("/users/me/preference", {
        language_preference: locale
      });
    },
    openContactSupportInNewTab() {
      let url = "https://plan4better.de/kontakt/";
      if (url) {
        window.open(url, "_blank");
      }
    },
    changeStudyArea(newStudyArea) {
      if (newStudyArea.id === this.user.active_study_area_id) {
        return;
      }
      if (this.calculations.length > 0) {
        this.$refs.confirm
          .open(
            this.$t("userSettings.changeStudyAreaTitle"),
            this.$t("userSettings.changeStudyAreaMessageWarning"),
            { color: this.appColor.primary, icon: "fa-solid fa-retweet" }
          )
          .then(confirm => {
            if (confirm) {
              ApiService.put("/users/me/preference", {
                active_study_area_id: newStudyArea.id
              }).then(() => {
                window.location.reload();
              });
            } else {
              this.studyAreaId = this.user.active_study_area_id;
            }
          });
      } else {
        ApiService.put("/users/me/preference", {
          active_study_area_id: newStudyArea.id
        }).then(() => {
          window.location.reload();
        });
      }
    },
    logout() {
      this.$store.dispatch(`auth/${LOGOUT}`);
      window.location.reload();
    }
  },
  created() {
    this.studyAreaId = this.user.active_study_area_id;
    this.userCopy = JSON.parse(JSON.stringify(this.user)); // Workaround for logout clean
  }
};
</script>

<style scoped></style><|MERGE_RESOLUTION|>--- conflicted
+++ resolved
@@ -28,27 +28,6 @@
       </v-row>
 
       <v-divider></v-divider>
-<<<<<<< HEAD
-      <!-- <v-select
-        class="mt-8"
-=======
-      <v-autocomplete
->>>>>>> 747e2ecc
-        v-model="studyAreaId"
-        class="mt-8"
-        :items="studyAreaList"
-        item-value="id"
-        item-text="name"
-        :loading="isLoading"
-        :search-input.sync="search"
-        hide-no-data
-        hide-selected
-        :label="$t('userSettings.changeStudyAreaTitle')"
-        placeholder="Start typing to Search"
-        return-object
-        @change="changeStudyArea"
-<<<<<<< HEAD
-      > -->
       <v-autocomplete
         v-model="studyAreaId"
         class="mt-8"
@@ -63,8 +42,6 @@
         placeholder="Start typing to Search"
         return-object
         @change="changeStudyArea"
-=======
->>>>>>> 747e2ecc
       ></v-autocomplete>
       <v-divider></v-divider>
       <v-select
