--- conflicted
+++ resolved
@@ -70,11 +70,7 @@
         { flag: "gb", language: "en", title: "English" },
         { flag: "de", language: "de", title: "German" },
         { flag: "es", language: "es", title: "Español" },
-<<<<<<< HEAD
-        { flag: "fr", language: "fr", title: "French" },
-=======
         { flag: "fr", language: "fr", title: "Français" },
->>>>>>> 92d5fab2
         { flag: "al", language: "al", title: "Shqip" }
       ],
       interactionType: "languageChange"
