--- conflicted
+++ resolved
@@ -1,6 +1,6 @@
 <template>
   <vue-scroll>
-    <v-tabs grow v-model="tab" style="width: 400px; margin:auto;">
+    <v-tabs grow v-model="tab" style="width: 400px; margin: auto">
       <v-tab :key="1">
         <v-badge>
           <b>Change Icon Size</b>
@@ -16,7 +16,7 @@
       <v-tab-item :key="1">
         <span
           class="d-flex mb-6"
-          style="width:400px;margin:10px auto 0px auto;"
+          style="width: 400px; margin: 10px auto 0px auto"
         >
           <v-text-field
             type="number"
@@ -26,12 +26,12 @@
             tile
             v-model="iconSize"
             label="Icon Size"
-            style="height:50px;"
+            style="height: 50px"
             @input="onIconSizeChange()"
           ></v-text-field>
         </span>
       </v-tab-item>
-      <v-tab-item :key="2" style="padding-top:10px;">
+      <v-tab-item :key="2" style="padding-top: 10px">
         <v-file-input
           v-model="fileUpload"
           append-outer-icon
@@ -40,10 +40,12 @@
           v-model="localIcon"
           label="Local Upload"
           @change="localUpload($event)"
-          style="width:300px;margin-left:50px;"
+          style="width: 300px; margin-left: 50px"
         ></v-file-input>
-        <span class="d-flex mb-6" style="width:350px;">
-          <v-icon style="padding-left:53px;padding-bottom:30px;font-size:20px;">
+        <span class="d-flex mb-6" style="width: 350px">
+          <v-icon
+            style="padding-left: 53px; padding-bottom: 30px; font-size: 20px"
+          >
             fas fa-link
           </v-icon>
           <v-text-field
@@ -51,7 +53,7 @@
             tile
             v-model="urlIcon"
             label="Url Upload"
-            style="padding-left: 12px;"
+            style="padding-left: 12px"
             @input="urlUpload($event)"
           ></v-text-field>
         </span>
@@ -61,7 +63,7 @@
       color="warning"
       dark
       @click="resetStyle"
-      style="width:100%;background-color: #2bb381 !important;"
+      style="width: 100%; background-color: #2bb381 !important"
     >
       Reset Style
     </v-btn>
@@ -81,14 +83,10 @@
     dialogue: false,
     iconSize: null,
     urlIcon: null,
-<<<<<<< HEAD
-    localIcon: null
-=======
     fileUpload: null
->>>>>>> 0efbd808
   }),
   watch: {
-    "item.styleComponentResetKey": function() {
+    "item.styleComponentResetKey": function () {
       let targetStyle = this.filterStylesOnActiveModeByLayerName(
         this.item.mapLayer.get("name")
       ).rules[this.ruleIndex];
@@ -129,14 +127,15 @@
       this.localIcon = null;
 
       //Get original style for layer attribute
-      let sourceStyle = this.$appConfig.stylesObjCopy[
-        this.item.mapLayer.get("name")
-      ].style.rules[this.ruleIndex];
+      let sourceStyle =
+        this.$appConfig.stylesObjCopy[this.item.mapLayer.get("name")].style
+          .rules[this.ruleIndex];
 
       //Get present stylefor layer attribute
-      let targetStyle = this.$appConfig.stylesObj[
-        this.item.mapLayer.get("name")
-      ].style.rules[this.ruleIndex];
+      let targetStyle =
+        this.$appConfig.stylesObj[this.item.mapLayer.get("name")].style.rules[
+          this.ruleIndex
+        ];
 
       //Assign original style to present style to reset
       targetStyle.symbolizers[0].size = sourceStyle.symbolizers[0].size;
@@ -159,7 +158,7 @@
       if (value) {
         const reader = new FileReader();
         reader.readAsDataURL(value);
-        reader.onload = e => {
+        reader.onload = (e) => {
           let icon = e.target.result;
           this.style.symbolizers[0].image = icon;
           this.item.mapLayer.getSource().changed();
