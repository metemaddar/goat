--- conflicted
+++ resolved
@@ -73,7 +73,7 @@
     getOsmTimestamp()
   ])
   .then(
-    axios.spread(function(
+    axios.spread(function (
       config,
       studyArea,
       layerStyleTranslations,
@@ -87,7 +87,6 @@
           dataProjection: "EPSG:4326",
           featureProjection: "EPSG:3857"
         });
-<<<<<<< HEAD
         const originalExtent = f[0].getGeometry().getExtent();
         //Buffer study area extent to not be very strict.
         const bufferedExtent = buffer(originalExtent, 8000);
@@ -119,7 +118,6 @@
               .catch(() => null)
           );
         }
-=======
         EventBus.$emit("inject-styles", stylesObj);
         Vue.prototype.$appConfig.stylesObj = stylesObj;
 
@@ -127,10 +125,9 @@
         Vue.prototype.$appConfig.stylesObjCopy = JSON.parse(
           JSON.stringify(stylesObj)
         );
->>>>>>> 0efbd808
       });
       if (promiseArray.length > 0) {
-        axios.all(promiseArray).then(function(results) {
+        axios.all(promiseArray).then(function (results) {
           const stylesObj = {};
           results.forEach(response => {
             if (response && response.config) {
