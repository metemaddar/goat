import { Inter } from "next/font/google";

import Navbar from "./components/Navbar";
import AuthProvider from "./context/AuthProvider";
<<<<<<< HEAD
=======
import Provider from "./context/StoreProvider";
>>>>>>> 8715ee53

const inter = Inter({ subsets: ["latin"] });

export const metadata = {
  title: "NextAuth Tutorial",
  description: "Learn NextAuth.js by Dave Gray",
};

<<<<<<< HEAD
export default function RootLayout({ children }: { children: React.ReactNode }) {
  return (
    <html lang="en">
      <body className={inter.className}>
        <AuthProvider>
          <Navbar />
          <main className="flex justify-center items-start p-6 min-h-screen">{children}</main>
        </AuthProvider>
=======
export default function Layout({ children }: { children: React.ReactNode }) {
  return (
    <html lang="en">
      <body className={inter.className}>
        <Provider>
          <AuthProvider>
            <Navbar />
            <main className="flex justify-center items-start p-6 min-h-screen">{children}</main>
          </AuthProvider>
        </Provider>
>>>>>>> 8715ee53
      </body>
    </html>
  );
}<|MERGE_RESOLUTION|>--- conflicted
+++ resolved
@@ -2,10 +2,7 @@
 
 import Navbar from "./components/Navbar";
 import AuthProvider from "./context/AuthProvider";
-<<<<<<< HEAD
-=======
 import Provider from "./context/StoreProvider";
->>>>>>> 8715ee53
 
 const inter = Inter({ subsets: ["latin"] });
 
@@ -14,16 +11,6 @@
   description: "Learn NextAuth.js by Dave Gray",
 };
 
-<<<<<<< HEAD
-export default function RootLayout({ children }: { children: React.ReactNode }) {
-  return (
-    <html lang="en">
-      <body className={inter.className}>
-        <AuthProvider>
-          <Navbar />
-          <main className="flex justify-center items-start p-6 min-h-screen">{children}</main>
-        </AuthProvider>
-=======
 export default function Layout({ children }: { children: React.ReactNode }) {
   return (
     <html lang="en">
@@ -34,7 +21,6 @@
             <main className="flex justify-center items-start p-6 min-h-screen">{children}</main>
           </AuthProvider>
         </Provider>
->>>>>>> 8715ee53
       </body>
     </html>
   );
